"""Three-level atom model and integrator.

"""

import numpy as np
import darkhistory.physics as phys
import darkhistory.history.reionization as reion
from scipy.integrate import odeint
from scipy.integrate import solve_ivp
from scipy.misc import derivative

def compton_cooling_rate(xHII, xHeII, xHeIII, T_m, rs):
    """Returns the Compton cooling rate.

    Parameters
    ----------
    xHII : float
        n_HII/n_H.
    xHeII : float
        n_HeII/n_H.
    xHeIII : float
        n_HeIII/n_H.
    T_m : float
        The matter temperature.
    rs : float
        The redshift in 1+z.

    Returns
    -------
    float
        The Compton cooling rate in eV/s.

    Notes
    -----
    This is the energy loss rate, *not* the temperature loss rate.

    """
    xe = xHII + xHeII + 2*xHeIII

    return (
        4 * phys.thomson_xsec * 4 * phys.stefboltz / phys.me
        * xe * phys.nH*rs**3 * (phys.TCMB(rs) - T_m)
        * phys.TCMB(rs)**4
    )

def get_history(
    rs_vec, init_cond=None, baseline_f=False,
    inj_particle=None,
    f_H_ion=None, f_H_exc=None, f_heating=None,
    DM_process=None, mDM=None, sigmav=None, lifetime=None,
    struct_boost=None, injection_rate=None, 
    reion_switch=False, reion_rs=None,
    photoion_rate_func=None, photoheat_rate_func=None,
    xe_reion_func=None, helium_TLA=False, f_He_ion=None, 
    mxstep=1000, rtol=1e-4
):
    """Returns the ionization and thermal history of the IGM.

    Parameters
    ----------
    rs_vec : ndarray
        Abscissa for the solution.
    init_cond : array, optional
        Array containing [initial temperature, initial xHII, initial xHeII, initial xHeIII]. Defaults to standard values if None.
    baseline_f : bool
        If True, uses the baseline f values with no backreaction returned by :func:`.f_std`. Default is False. 
    inj_particle : {'elec', 'phot'}, optional
        Specifies which set of f to use: electron/positron or photon. 
    f_H_ion : function or float, optional
        f(rs, x_HI, x_HeI, x_HeII) for hydrogen ionization. Treated as constant if float.
    f_H_exc : function or float, optional
        f(rs, x_HI, x_HeI, x_HeII) for hydrogen Lyman-alpha excitation. Treated as constant if float.
    f_heating : function or float, optional
        f(rs, x_HI, x_HeI, x_HeII) for heating. Treated as constant if float.
    DM_process : {'swave', 'decay'}, optional
        Dark matter process to use. Default is None.
    sigmav : float, optional
        Thermally averaged cross section for ``DM_process == 'swave'``. Default is None.
    lifetime : float, optional
        Decay lifetime for ``DM_process == 'decay'``. Default is None.
    struct_boost : function, optional
        Energy injection boost factor due to structure formation. Default is None.
    injection_rate : function or float, optional
        Injection rate of DM as a function of redshift. Treated as constant if float. Default is None. 
    reion_switch : bool
        Reionization model included if True.
    reion_rs : float, optional
        Redshift 1+z at which reionization effects turn on.
    photoion_rate_func : tuple of functions, optional
        Functions take redshift 1+z as input, return the photoionization rate in s^-1 of HI, HeI and HeII respectively. If not specified, defaults to `darkhistory.history.reionization.photoion_rate`. 
    photoheat_rate_func : tuple of functions, optional
        Functions take redshift 1+z as input, return the photoheating rate in s^-1 of HI, HeI and HeII respectively. If not specified, defaults to `darkhistory.history.reionization.photoheat_rate`. 
    xe_reion_func : function, optional
        Specifies a fixed ionization history after reion_rs.  
    helium_TLA : bool, optional
        Specifies whether to track helium before reionization. 
    f_He_ion : function or float, optional
        f(rs, x_HI, x_HeI, x_HeII) for helium ionization. Treated as constant if float. If None, treated as zero.
    mxstep : int, optional
        The maximum number of steps allowed for each integration point. See *scipy.integrate.odeint* for more information.
    rtol : float, optional
        The relative error of the solution. See *scipy.integrate.odeint* for more information.

    Returns
    -------
    list of ndarray
        [temperature solution (in eV), xHII solution, xHeII, xHeIII].

    Notes
    -----
    The actual differential equation that we solve is expressed in terms of y = arctanh(f*(x - f)), where f = 0.5 for x = xHII, and f = nHe/nH * 0.5 for x = xHeII or xHeIII, where nHe/nH is approximately 0.083.

    """

    # Defines the f(z) functions, which return a constant, 
    # if the input fz's are floats. 

    if baseline_f and mDM is None:
        raise ValueError('Specify mDM to use baseline_f.')

    if baseline_f and (
        f_H_ion is not None or f_H_exc is not None
        or f_heating is not None
    ):
        raise ValueError('Use either baseline_f or specify f manually.')

    if baseline_f and (DM_process == 'swave'):
        struct_bool = True
    else:
        struct_bool = False

    def _f_H_ion(rs, xHI, xHeI, xHeII):
        if baseline_f: 
            return phys.f_std(
                mDM, rs, inj_particle=inj_particle, inj_type=DM_process, struct=struct_bool,
                channel='H ion'
            )
        if f_H_ion is None:
            return 0.
        elif callable(f_H_ion):
            return f_H_ion(rs, xHI, xHeI, xHeII)
        else:
            return f_H_ion

    def _f_H_exc(rs, xHI, xHeI, xHeII):
        if baseline_f: 
            return phys.f_std(
                mDM, rs, inj_particle=inj_particle, inj_type=DM_process, struct=struct_bool,
                channel='exc'
            )
        if f_H_exc is None:
            return 0.
        elif callable(f_H_exc):
            return f_H_exc(rs, xHI, xHeI, xHeII)
        else:
            return f_H_exc

    def _f_heating(rs, xHI, xHeI, xHeII):
        if baseline_f: 
            return phys.f_std(
                mDM, rs, inj_particle=inj_particle, inj_type=DM_process, struct=struct_bool,
                channel='heat'
            )
        if f_heating is None:
            return 0.
        elif callable(f_heating):
            return f_heating(rs, xHI, xHeI, xHeII)
        else:
            return f_heating
        
    def _f_He_ion(rs, xHI, xHeI, xHeII):
        if f_He_ion is None:
            return 0.
        elif callable(f_He_ion):
            return f_He_ion(rs, xHI, xHeI, xHeII)
        else:
            return f_He_ion

    if DM_process == 'swave' and (sigmav is None or mDM is None):
        raise ValueError('sigmav, mDM must be specified for swave.')
    if DM_process == 'decay' and (lifetime is None or mDM is None):
        raise ValueError('lifetime, mDM must be specified for decay.')
    if DM_process is not None and injection_rate is not None:
        raise ValueError(
            'cannot specify both DM_process and injection_rate.'
        )

    # struct_boost should be defined to just return 1 if undefined.
    if struct_boost is None:
        def struct_boost(rs): 
            return 1.

    def _injection_rate(rs):
        if DM_process == 'swave':
            return (
                phys.inj_rate('swave', rs, mDM=mDM, sigmav=sigmav) 
                * struct_boost(rs)
            )
        elif DM_process == 'decay':
            return phys.inj_rate('decay', rs, mDM=mDM, lifetime=lifetime)
        else:
            if injection_rate is None:
                return 0.
            elif callable(injection_rate):
                return injection_rate(rs)
            else: 
                return injection_rate
        
    chi = phys.chi

    if reion_switch:
        if photoion_rate_func is None:
            photoion_rate_HI   = reion.photoion_rate('HI')
            photoion_rate_HeI  = reion.photoion_rate('HeI')
            photoion_rate_HeII = reion.photoion_rate('HeII')
        else:
            photoion_rate_HI   = photoion_rate_func[0]
            photoion_rate_HeI  = photoion_rate_func[1]
            photoion_rate_HeII = photoion_rate_func[2]

    if reion_switch:
        if photoheat_rate_func is None:
            photoheat_rate_HI   = reion.photoheat_rate('HI')
            photoheat_rate_HeI  = reion.photoheat_rate('HeI')
            photoheat_rate_HeII = reion.photoheat_rate('HeII')
        else:
            photoheat_rate_HI   = photoheat_rate_func[0]
            photoheat_rate_HeI  = photoheat_rate_func[1]
            photoheat_rate_HeII = photoheat_rate_func[2]

    # Define conversion functions between x and y. 
    def xHII(yHII):
        return 0.5 + 0.5*np.tanh(yHII)
    def xHeII(yHeII):
        return chi/2 + chi/2*np.tanh(yHeII)
    def xHeIII(yHeIII):
        return chi/2 + chi/2*np.tanh(yHeIII)

    def tla_before_reion(rs, var):
        # Returns an array of values for [dT/dz, dyHII/dz,
        # dyHeII/dz, dyHeIII/dz].
        # var is the [temperature, xHII, xHeII, xHeIII] inputs.

        inj_rate = _injection_rate(rs)
        nH = phys.nH*rs**3

<<<<<<< HEAD
        def dlogT_dz(yHII, yHeII, yHeIII, log_T_m, rs):

            T_m = np.exp(log_T_m)

            xe = xHII(yHII) + xHeII(yHeII) + 2*xHeIII(yHeIII)
            xHI = 1 - xHII(yHII)
            xHeI = chi - xHeII(yHeII) - xHeIII(yHeIII)

            # This rate is temperature loss per redshift.
            adiabatic_cooling_rate = 2 * T_m/rs

            return 1 / T_m * adiabatic_cooling_rate + 1 / T_m * (
                phys.dtdz(rs)*(
                    compton_cooling_rate(
                        xHII(yHII), xHeII(yHeII), xHeIII(yHeIII), T_m, rs
                    )
                    + _f_heating(rs, xHI, xHeI, xHeII(yHeII)) * inj_rate
                )
            )/ (3/2 * nH * (1 + chi + xe))


=======
>>>>>>> 6dcd6993
        def dyHII_dz(yHII, yHeII, yHeIII, log_T_m, rs):

            T_m = np.exp(log_T_m)

            if 1 - xHII(yHII) < 1e-6 and rs < 100:
                # At this point, leave at 1 - 1e-6
                return 0
            # if yHII > 14. or yHII < -14.:
            #     # Stops the solver from wandering too far.
            #     return 0    
            if xHeII(yHeII) > 0.99*chi and rs > 1500:
                # This is prior to helium recombination.
                # Assume H completely ionized.
                return 0

            if helium_TLA and xHII(yHII) > 0.999 and rs > 1500:
                # Use the Saha value. 
                return 2 * np.cosh(yHII)**2 * phys.d_xe_Saha_dz(rs, 'HI')

            if not helium_TLA and xHII(yHII) > 0.99 and rs > 1500:
                # Use the Saha value. 
                return 2 * np.cosh(yHII)**2 * phys.d_xe_Saha_dz(rs, 'HI')


            xe = xHII(yHII) + xHeII(yHeII) + 2*xHeIII(yHeIII)
            ne = xe * nH
            xHI = 1 - xHII(yHII)
            xHeI = chi - xHeII(yHeII) - xHeIII(yHeIII)

            return 2 * np.cosh(yHII)**2 * phys.dtdz(rs) * (
                # Recombination processes. 
                # Boltzmann factor is T_r, agrees with HyREC paper.
                - phys.peebles_C(xHII(yHII), rs) * (
                    phys.alpha_recomb(T_m, 'HI') * xHII(yHII) * xe * nH
                    - 4*phys.beta_ion(phys.TCMB(rs), 'HI') * xHI
                        * np.exp(-phys.lya_eng/phys.TCMB(rs))
                )
                # DM injection. Note that C = 1 at late times.
                + _f_H_ion(rs, xHI, xHeI, xHeII(yHeII)) * inj_rate
                    / (phys.rydberg * nH)
                + (1 - phys.peebles_C(xHII(yHII), rs)) * (
                    _f_H_exc(rs, xHI, xHeI, xHeII(yHeII)) * inj_rate
                    / (phys.lya_eng * nH)
                )
            )

        def dyHeII_dz(yHII, yHeII, yHeIII, log_T_m, rs):

            T_m = np.exp(log_T_m)

            if not helium_TLA: 

                return 0

            if chi - xHeII(yHeII) < 1e-6 and rs < 100:
                # At this point, leave at 1 - 1e-6
                return 0
            
            # Stop the solver from reaching these extremes. 
            if yHeII > 14 or yHeII < -14:
                return 0

            # # Use the Saha values at high ionization. 
            # if xHeII(yHeII) > 0.995*chi: 

            #     # print(phys.d_xe_Saha_dz(rs, 'HeI'))

            #     return (
            #         2/chi * np.cosh(yHeII)**2 * phys.d_xe_Saha_dz(rs, 'HeI')
            #     )

            xe = xHII(yHII) + xHeII(yHeII) + 2*xHeIII(yHeIII)
            ne = xe * nH
            xHI = 1 - xHII(yHII)
            xHeI = chi - xHeII(yHeII) - xHeIII(yHeIII)

            term_recomb_singlet = (
                xHeII(yHeII) * xe * nH * phys.alpha_recomb(T_m, 'HeI_21s')
            )
            term_ion_singlet = (
                phys.beta_ion(phys.TCMB(rs), 'HeI_21s')*(chi - xHeII(yHeII))
                * np.exp(-phys.He_exc_eng['21s']/phys.TCMB(rs))
            )

            term_recomb_triplet = (
                xHeII(yHeII) * xe * nH * phys.alpha_recomb(T_m, 'HeI_23s')
            )
            term_ion_triplet = (
                3*phys.beta_ion(phys.TCMB(rs), 'HeI_23s') 
                * (chi - xHeII(yHeII)) 
                * np.exp(-phys.He_exc_eng['23s']/phys.TCMB(rs))
            )

            return 2/chi * np.cosh(yHeII)**2 * phys.dtdz(rs) * (
                -phys.C_He(xHII(yHII), xHeII(yHeII), rs, 'singlet') * (
                    term_recomb_singlet - term_ion_singlet
                )
                -phys.C_He(xHII(yHII), xHeII(yHeII), rs, 'triplet') * (
                    term_recomb_triplet - term_ion_triplet
                )
                + _f_He_ion(rs, xHI, xHeI, xHeII(yHeII)) * inj_rate
                    / (phys.He_ion_eng * nH)
            )

        def dyHeIII_dz(yHII, yHeII, yHeIII, log_T_m, rs):

            T_m = np.exp(log_T_m)

            if chi - xHeIII(yHeIII) < 1e-6 and rs < 100:
                # At this point, leave at 1 - 1e-6
                return 0

            xe = xHII(yHII) + xHeII(yHeII) + 2*xHeIII(yHeIII)
            ne = xe * nH

            return 0

        def dlogT_dz(yHII, yHeII, yHeIII, log_T_m, rs):

            T_m = np.exp(log_T_m)

            xe = xHII(yHII) + xHeII(yHeII) + 2*xHeIII(yHeIII)
            xHI = 1 - xHII(yHII)
            xHeI = chi - xHeII(yHeII) - xHeIII(yHeIII)

            adiabatic_cooling_rate = 2 * T_m/rs # This rate is temperature loss per redshift.
            compton_rate     = phys.dtdz(rs) * compton_cooling_rate(xHII(yHII), xHeII(yHeII), xHeIII(yHeIII), T_m, rs) / (3/2 * nH * (1+chi+xe))
            dm_heating_rate  = phys.dtdz(rs) * _f_heating(rs, xHI, xHeI, xHeII(yHeII)) * inj_rate / (3/2 * nH * (1+chi+xe))

            dxe_dz = (
                dyHII_dz(yHII, yHeII, yHeIII, log_T_m, rs) / (2 * np.cosh(yHII)**2)
                + dyHeII_dz(yHII, yHeII, yHeIII, log_T_m, rs) / (2 * np.cosh(yHeII)**2)
                + 2 * dyHeIII_dz(yHII, yHeII, yHeIII, log_T_m, rs) / (2 * np.cosh(yHeIII)**2)
            )
            species_change_rate = - T_m / (1+chi+xe) * dxe_dz
            species_change_rate = 0

            return 1 / T_m * (adiabatic_cooling_rate + compton_rate + dm_heating_rate + species_change_rate)

        log_T_m, yHII, yHeII, yHeIII = var[0], var[1], var[2], var[3]

        return [
            dlogT_dz(yHII, yHeII, yHeIII, log_T_m, rs),
            dyHII_dz(yHII, yHeII, yHeIII, log_T_m, rs),
            dyHeII_dz(yHII, yHeII, yHeIII, log_T_m, rs),
            dyHeIII_dz(yHII, yHeII, yHeIII, log_T_m, rs)
        ]

    def tla_reion(rs, var):
        # TLA with photoionization/photoheating reionization model.
        # Returns an array of values for [dT/dz, dyHII/dz,
        # dyHeII/dz, dyHeIII/dz].
        # var is the [temperature, xHII, xHeII, xHeIII] inputs.

        inj_rate = _injection_rate(rs)
        nH = phys.nH*rs**3

        def dyHII_dz(yHII, yHeII, yHeIII, log_T_m, rs):

            T_m = np.exp(log_T_m)

            if 1 - xHII(yHII) < 1e-6 and rs < 100:
                # At this point, leave at 1 - 1e-6
                return 0

            xe = xHII(yHII) + xHeII(yHeII) + 2*xHeIII(yHeIII)
            ne = xe * nH
            xHI = 1 - xHII(yHII)
            xHeI = chi - xHeII(yHeII) - xHeIII(yHeIII)

            return 2 * np.cosh(yHII)**2 * phys.dtdz(rs) * (
                # DM injection. Note that C = 1 at late times.
                + _f_H_ion(rs, xHI, xHeI, xHeII(yHeII)) * (
                    inj_rate / (phys.rydberg * nH)
                )
                + (1 - phys.peebles_C(xHII(yHII), rs)) * (
                    _f_H_exc(rs, xHI, xHeI, xHeII(yHeII)) 
                    * inj_rate / (phys.lya_eng * nH)
                )
                # Reionization rates.
                + (
                    # Photoionization.
                    xHI * photoion_rate_HI(rs)
                    # Collisional ionization.
                    + xHI * ne * reion.coll_ion_rate('HI', T_m)
                    # Recombination.
                    - xHII(yHII) * ne * reion.alphaA_recomb('HII', T_m)
                )
            )

        def dyHeII_dz(yHII, yHeII, yHeIII, log_T_m, rs):

            T_m = np.exp(log_T_m)

            if chi - xHeII(yHeII) < 1e-6 and rs < 100:
                # At this point, leave at 1 - 1e-6
                return 0

            xe = xHII(yHII) + xHeII(yHeII) + 2*xHeIII(yHeIII)
            ne = xe * nH
            xHI = 1 - xHII(yHII)
            xHeI = chi - xHeII(yHeII) - xHeIII(yHeIII)

            return 2/chi * np.cosh(yHeII)**2 * phys.dtdz(rs) * (
                # Photoionization of HeI into HeII.
                xHeI * photoion_rate_HeI(rs)
                # Collisional ionization of HeI to HeII.
                + xHeI * ne * reion.coll_ion_rate('HeI', T_m)
                # Recombination of HeIII to HeII.
                + xHeIII(yHeIII) * ne * reion.alphaA_recomb('HeIII', T_m)
                # Photoionization of HeII to HeIII.
                - xHeII(yHeII) * photoion_rate_HeII(rs)
                # Collisional ionization of HeII to HeIII.
                - xHeII(yHeII) * ne * reion.coll_ion_rate('HeII', T_m)
                # Recombination of HeII into HeI.
                - xHeII(yHeII) * ne * reion.alphaA_recomb('HeII', T_m)
                # DM contribution
                + _f_He_ion(rs, xHI, xHeI, xHeII(yHeII)) * inj_rate
                    / (phys.He_ion_eng * nH)
            )

        def dyHeIII_dz(yHII, yHeII, yHeIII, log_T_m, rs):

            T_m = np.exp(log_T_m)

            if chi - xHeIII(yHeIII) < 1e-6 and rs < 100:
                # At this point, leave at 1 - 1e-6
                return 0

            xe = xHII(yHII) + xHeII(yHeII) + 2*xHeIII(yHeIII)
            ne = xe * nH

            return 2/chi * np.cosh(yHeIII)**2 * phys.dtdz(rs) * (
                # Photoionization of HeII into HeIII.
                xHeII(yHeII) * photoion_rate_HeII(rs)
                # Collisional ionization of HeII into HeIII.
                + xHeII(yHeII) * ne * reion.coll_ion_rate('HeII', T_m)
                # Recombination of HeIII into HeII.
                - xHeIII(yHeIII) * ne * reion.alphaA_recomb('HeIII', T_m)
            )

        def dlogT_dz(yHII, yHeII, yHeIII, log_T_m, rs):

            T_m = np.exp(log_T_m)

            xe = xHII(yHII) + xHeII(yHeII) + 2*xHeIII(yHeIII)
            xHI = 1 - xHII(yHII)
            xHeI = chi - xHeII(yHeII) - xHeIII(yHeIII)

            # This rate is temperature loss per redshift.
            adiabatic_cooling_rate = 2 * T_m/rs

            # The reionization rates and the Compton rate
            # are expressed in *energy loss* *per second*.

            photoheat_total_rate = nH * (
                xHI * photoheat_rate_HI(rs)
                + xHeI * photoheat_rate_HeI(rs)
                + xHeII(yHeII) * photoheat_rate_HeII(rs)
            )

            compton_rate = phys.dtdz(rs)*(
                compton_cooling_rate(
                    xHII(yHII), xHeII(yHeII), xHeIII(yHeIII), T_m, rs
                )
            ) / (3/2 * nH * (1 + chi + xe))

            dm_heating_rate = phys.dtdz(rs)*(
                _f_heating(rs, xHI, xHeI, xHeII(yHeII)) * inj_rate
            ) / (3/2 * nH * (1 + chi + xe))

            dxe_dz = (
                dyHII_dz(yHII, yHeII, yHeIII, log_T_m, rs) / (2 * np.cosh(yHII)**2)
                + dyHeII_dz(yHII, yHeII, yHeIII, log_T_m, rs) / (2 * np.cosh(yHeII)**2)
                + 2 * dyHeIII_dz(yHII, yHeII, yHeIII, log_T_m, rs) / (2 * np.cosh(yHeIII)**2)
            )
            species_change_rate = - T_m / (1+chi+xe) * dxe_dz
            species_change_rate = 0

            reion_rate = phys.dtdz(rs) * (
                + photoheat_total_rate
                + reion.recomb_cooling_rate(
                    xHII(yHII), xHeII(yHeII), xHeIII(yHeIII), T_m, rs
                )
                + reion.coll_ion_cooling_rate(
                    xHII(yHII), xHeII(yHeII), xHeIII(yHeIII), T_m, rs
                )
                + reion.coll_exc_cooling_rate(
                    xHII(yHII), xHeII(yHeII), xHeIII(yHeIII), T_m, rs
                )
                + reion.brem_cooling_rate(
                    xHII(yHII), xHeII(yHeII), xHeIII(yHeIII), T_m, rs
                )
            ) / (3/2 * nH * (1 + chi + xe))

            return 1 / T_m * (
                adiabatic_cooling_rate + compton_rate 
                + dm_heating_rate + reion_rate + species_change_rate
            )

        log_T_m, yHII, yHeII, yHeIII = var[0], var[1], var[2], var[3]
        
        return [
            dlogT_dz(yHII, yHeII, yHeIII, log_T_m, rs),
            dyHII_dz(yHII, yHeII, yHeIII, log_T_m, rs),
            dyHeII_dz(yHII, yHeII, yHeIII, log_T_m, rs),
            dyHeIII_dz(yHII, yHeII, yHeIII, log_T_m, rs)
        ]

    def tla_reion_fixed_xe(rs, var):
        # TLA with fixed ionization history. 
        # Returns an array of values for [dT/dz, dyHII/dz].]. 
        # var is the [temperature, xHII] input.

        def dxe_dz(rs):
            return derivative(xe_reion_func, rs)

        def dlogT_dz(log_T_m, rs):

            T_m = np.exp(log_T_m)

            xe    = xe_reion_func(rs)
            xHII  = xe * (1. / (1. + chi))
            xHeII = xe * (chi / (1. + chi)) 
            xHI   = 1. - xHII
            xHeI  = chi - xHeII
            nH = phys.nH * rs**3

            adiabatic_cooling_rate = 2 * T_m/rs # This rate is temperature loss per redshift.
            compton_rate     = phys.dtdz(rs) * compton_cooling_rate(xHII, xHeII, 0, T_m, rs) / (3/2 * nH * (1+chi+xe))
            dm_heating_rate  = phys.dtdz(rs) * _f_heating(rs, xHI, xHeI, 0) * _injection_rate(rs) / (3/2 * nH * (1+chi+xe))
            species_change_rate = - T_m / (1+chi+xe) * dxe_dz(rs)

            return 1 / T_m * (adiabatic_cooling_rate + compton_rate + dm_heating_rate + species_change_rate)

        log_T_m = var

        return dlogT_dz(log_T_m, rs)

    if init_cond is None:
        rs_start = rs_vec[0]
        if helium_TLA:
            _init_cond = [
                phys.Tm_std(rs_start), 
                phys.xHII_std(rs_start), 
                phys.xHeII_std(rs_start), 
                1e-12
            ]
        else:
            _init_cond = [
                phys.Tm_std(rs_start), 
                phys.xHII_std(rs_start), 
                1e-12, 
                1e-12
            ]
    else:
        _init_cond = np.array(init_cond)

        if init_cond[1] == 1:
            _init_cond[1] = 1 - 1e-12
        if init_cond[2] == 0:
            _init_cond[2] = 1e-12
        elif init_cond[2] == chi:
            _init_cond[2] = (1. - 1e-12) * chi
        if init_cond[3] == 0:
            _init_cond[3] = 1e-12

    _init_cond[0] = np.log(_init_cond[0])
    _init_cond[1] = np.arctanh(2*(_init_cond[1] - 0.5))
    _init_cond[2] = np.arctanh(2/chi * (_init_cond[2] - chi/2))
    _init_cond[3] = np.arctanh(2/chi *(_init_cond[3] - chi/2))

    if reion_rs is None: 
        if photoion_rate_func is None and xe_reion_func is None:
            # Default Puchwein model value.
            reion_rs = 16.1
        else:
            raise TypeError('must specify reion_rs if not using default.')


    rs_before_reion_vec = rs_vec[rs_vec > reion_rs]
    rs_reion_vec = rs_vec[rs_vec <= reion_rs]

    if not reion_switch:
        # No reionization model implemented.
        soln = odeint(
                tla_before_reion, _init_cond, rs_vec, 
                mxstep = mxstep, tfirst=True, rtol=rtol
            )
        # print(init_cond)
        # print(rs_vec)
        # soln = solve_ivp(
        #     tla_before_reion, [rs_vec[0], rs_vec[-1]],
        #     init_cond, method='Radau'
        # )
        # print(soln)
    elif xe_reion_func is not None:
        # Fixed xe reionization model implemented. 
        # First, solve without reionization.

        # tfirst=True means that tla_before_reion accepts rs as 
        # first argument.
        soln_no_reion = odeint(
            tla_before_reion, _init_cond, rs_vec, 
            mxstep = mxstep, tfirst=True, rtol=rtol
        )
        # soln_no_reion = solve_ivp(
        #     tla_before_reion, (rs_vec[0], rs_vec[-1]),
        #     init_cond, method='BDF', t_eval=rs_vec
        # )
        # Check if reionization model is required in the first place.
        if rs_reion_vec.size == 0:
            soln = soln_no_reion
            # Convert to xe
            soln[:,1] = 0.5 + 0.5*np.tanh(soln[:,1])
            soln[:,2] = chi/2 + chi/2*np.tanh(soln[:,2])
            soln[:,3] = chi/2 + chi/2*np.tanh(soln[:,2])
        else:
            xHII_no_reion   = 0.5 + 0.5*np.tanh(soln_no_reion[:,1])
            xHeII_no_reion  = chi/2 + chi/2*np.tanh(soln_no_reion[:,2])
            xHeIII_no_reion = chi/2 + chi/2*np.tanh(soln_no_reion[:,3])
            
            xe_no_reion = xHII_no_reion + xHeII_no_reion + xHeIII_no_reion

            xe_reion    = xe_reion_func(rs_vec)
            # Find where to solve the TLA. Must lie below reion_rs and 
            # have xe_reion > xe_no_reion.
            
            if np.all(xe_reion <= xe_no_reion):
                # If xe_reion is smaller, ignore it.
                soln = soln_no_reion
                soln[:,1] = 0.5 + 0.5*np.tanh(soln[:,1])
                soln[:,2] = chi/2 + chi/2*np.tanh(soln[:,2])
                soln[:,3] = chi/2 + chi/2*np.tanh(soln[:,2])
            else:
                # Earliest redshift index where xe_reion > xe_no_reion. 
                # min because redshift is in decreasing order.
                where_xe = np.min(np.argwhere(xe_reion > xe_no_reion))
                # Redshift index where rs_vec < reion_rs. 
                where_rs = np.min(np.argwhere(rs_vec < reion_rs))
                # Start at the later redshift, i.e. the larger index. 
                where_start = np.max([where_xe, where_rs])
                # Define the boolean mask.
                where_new_soln = (np.arange(rs_vec.size) >= where_start)

                # Find the respective redshift arrays. 
                rs_above_std_xe_vec = rs_vec[where_new_soln]
                rs_below_std_xe_vec = rs_vec[~where_new_soln]
                # Append the last redshift before reionization model.
                added_init_step_flag = False
                if len(rs_below_std_xe_vec) > 0: # don't if empty
                    rs_above_std_xe_vec = np.insert(
                        rs_above_std_xe_vec, 0, rs_below_std_xe_vec[-1]
                    )
                    added_init_step_flag = True

                # Define the solution array. Get the entries from soln_no_reion.
                soln = np.zeros_like(soln_no_reion)
                # Copy Tm, xHII, xHeII only before reionization.
                soln[~where_new_soln, :3] = soln_no_reion[~where_new_soln, :3]
                # Copy xHeIII entirely with no reionization for now.
                soln[:, 3] = soln_no_reion[:, 3]
                # Convert to xe.
                soln[~where_new_soln, 1] = 0.5 + 0.5*np.tanh(
                    soln[~where_new_soln, 1]
                )
                soln[~where_new_soln, 2] = chi/2 + chi/2*np.tanh(
                    soln[~where_new_soln, 2]
                )
                soln[:, 3] = chi/2 + chi/2*np.tanh(soln[:, 3])

                # Solve for all subsequent redshifts. 
                if rs_above_std_xe_vec.size > 0:
                    if np.any(~where_new_soln):
                        init_cond_fixed_xe = soln[~where_new_soln, 0][-1]
                    else:
                        init_cond_fixed_xe = _init_cond
                    soln_with_reion = odeint(
                        tla_reion_fixed_xe, init_cond_fixed_xe, 
                        rs_above_std_xe_vec, mxstep=mxstep, rtol=rtol, 
                        tfirst=True
                    )
                    if added_init_step_flag:
                        # Remove the initial step, save to soln.
                        soln[where_new_soln, 0] = np.squeeze(soln_with_reion[1:, 0])
                    else:
                        # This means rs_below_std_xe_vec is emtpy. Setting all of the soln array
                        soln[:, 0] = soln_with_reion[:, 0]
                    # Put in the solutions for xHII and xHeII. 
                    soln[where_new_soln, 1] = xe_reion_func(
                        rs_vec[where_new_soln]
                    ) * (1. / (1. + phys.chi))
                    soln[where_new_soln, 2] = xe_reion_func(
                        rs_vec[where_new_soln]
                    ) * (phys.chi / (1. + phys.chi))

        # Convert from log_T_m to T_m
        soln[:,0] = np.exp(soln[:,0])
        
        return soln

    else:
        # Reionization model implemented. 
        # First, check if required in the first place. 
        if rs_reion_vec.size == 0:
            soln = odeint(
                tla_before_reion, _init_cond, 
                rs_before_reion_vec, mxstep = mxstep, rtol=rtol, tfirst=True
            )
            # soln = solve_ivp(
            #     tla_before_reion, 
            #     (rs_before_reion_vec[0], rs_before_reion_vec[-1]),
            #     init_cond, method='BDF', t_eval=rs_before_reion_vec
            # )
        # Conversely, solving before reionization may be unnecessary.
        elif rs_before_reion_vec.size == 0:
            soln = odeint(
                tla_reion, _init_cond, rs_reion_vec, 
                mxstep = mxstep, rtol=rtol, tfirst=True
            )
            # soln = solve_ivp(
            #     tla_reion, (rs_reion_vec[0], rs_reion_vec[-1]),
            #     init_cond, method='BDF', t_eval=rs_reion_vec
            # )
        # Remaining case straddles both before and after reionization.
        else:
            # First, solve without reionization up to rs = reion_rs.
            rs_before_reion_vec = np.append(rs_before_reion_vec, reion_rs)
            soln_before_reion = odeint(
                tla_before_reion, _init_cond, 
                rs_before_reion_vec, mxstep = mxstep, tfirst=True, rtol=rtol
            )
            # soln_before_reion = solve_ivp(
            #     tla_before_reion, 
            #     (rs_before_reion_vec[0], rs_before_reion_vec[-1]),
            #     init_cond, method='BDF', t_eval=rs_before_reion_vec
            # )
            # Next, solve with reionization starting from reion_rs.
            rs_reion_vec = np.insert(rs_reion_vec, 0, reion_rs)
            # Initial conditions taken from last step before reionization.
            init_cond_reion = [
                soln_before_reion[-1,0],
                soln_before_reion[-1,1],
                soln_before_reion[-1,2],
                soln_before_reion[-1,3]
            ]
            soln_reion = odeint(
                tla_reion, init_cond_reion, 
                rs_reion_vec, mxstep = mxstep, tfirst=True, rtol=rtol
            )
            # soln_reion = solve_ivp(
            #     tla_reion, (rs_reion_vec[0], rs_reion_vec[-1]),
            #     init_cond, method='BDF', t_eval=rs_reion_vec
            # )
            # Stack the solutions. Remove the solution at 16.1.
            soln = np.vstack((soln_before_reion[:-1,:], soln_reion[1:,:]))

    soln[:,0] = np.exp(soln[:,0])
    soln[:,1] = 0.5 + 0.5*np.tanh(soln[:,1])
    soln[:,2] = (
        chi/2 + chi/2*np.tanh(soln[:,2])
    )
    soln[:,3] = (
        chi/2 + chi/2*np.tanh(soln[:,3])
    )

    return soln<|MERGE_RESOLUTION|>--- conflicted
+++ resolved
@@ -244,7 +244,6 @@
         inj_rate = _injection_rate(rs)
         nH = phys.nH*rs**3
 
-<<<<<<< HEAD
         def dlogT_dz(yHII, yHeII, yHeIII, log_T_m, rs):
 
             T_m = np.exp(log_T_m)
@@ -266,8 +265,6 @@
             )/ (3/2 * nH * (1 + chi + xe))
 
 
-=======
->>>>>>> 6dcd6993
         def dyHII_dz(yHII, yHeII, yHeIII, log_T_m, rs):
 
             T_m = np.exp(log_T_m)
