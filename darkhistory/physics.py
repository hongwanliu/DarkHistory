""" Physics functions as well as constants.

Throughout DarkHistory, we choose cm, s and eV as our system of units. Masses and temperatures are also given in eV. Particle Data Group central values [1]_ are used for constants, while cosmological parameters are set to the central values of the Planck 2018 baseline TT,TE,EE+lowE+lensing [2]_. 

"""

<<<<<<< HEAD
=======
import pickle
import sys
import logging

>>>>>>> 6dcd6993
import numpy as np
from scipy.interpolate import interp1d
from scipy.special import zeta

# from config import data_path
from darkhistory.config import load_data

#############################################################################
#############################################################################
# Fundamental Particles and Constants                                       #
#############################################################################
#############################################################################

mp          = 0.938272081e9
"""Proton mass in eV."""
me          = 510998.9461
"""Electron mass in eV."""
mHe         = 3.97107*mp
"""Helium nucleus mass in eV."""
hbar        = 6.58211951e-16
"""hbar in eV s."""
c           = 299792458e2
r"""Speed of light in cm s\ :sup:`-1`\ ."""
kB          = 8.6173324e-5
r"""Boltzmann constant in eV K\ :sup:`-1`\ ."""
alpha       = 1/137.035999139
"""Fine structure constant."""
ele         = 1.60217662e-19
"""Electron charge in coulombs."""
G = 6.67430e-8
r"""Newton's Gravitational Constant in cm\ :sup:`3` g\ :sup:`-1` s\ :sup:`-2`\ ."""

mass = {
    'e': me,         'mu': 105.6583745e6, 'tau': 1776.86e6,
    'c': 1.275e9  ,  'b' :   4.18e9,        't': 173.1e9,
    'W': 80.379e9  , 'Z' :  91.1876e9,      'h': 125.18e9
}
"""Masses of Standard Model particles."""
thomson_xsec = 6.652458734e-25
r"""Thomson cross section in cm\ :sup:`2`\ ."""
stefboltz    = np.pi**2 / (60 * (hbar**3) * (c**2))
r"""Stefan-Boltzmann constant in eV\ :sup:`-3` cm\ :sup:`-2` s\ :sup:`-1`\ .
"""
ele_rad      = hbar * c * alpha / me
"""Classical electron radius in cm."""
ele_compton  = 2*np.pi*hbar * c / me
"""Electron Compton wavelength in cm."""

#############################################################################
#############################################################################
# Cosmology                                                                 #
#############################################################################
#############################################################################

#########################################
# Densities and Hubble                  #
#########################################

from astropy.cosmology import Planck18 as cosmo
from astropy import constants as const

h    = cosmo.h
""" h parameter."""
<<<<<<< HEAD
H0   = 100*h*3.241e-20
=======
H0   = cosmo.H0.to('1/s').value
>>>>>>> 6dcd6993
r""" Hubble parameter today in s\ :sup:`-1`\ ."""

omega_m      = cosmo.Om0
""" Omega of all matter today."""
omega_rad    = cosmo.Ogamma0 # FIX!!!! and neutrino
""" Omega of radiation today."""
omega_lambda = cosmo.Ode0
""" Omega of dark energy today."""
omega_baryon = cosmo.Ob0
""" Omega of baryons today."""
omega_DM      = cosmo.Odm0
""" Omega of dark matter today."""
<<<<<<< HEAD
rho_crit     = 1.05371e4*(h**2)
=======
rho_crit     = (cosmo.critical_density0 * const.c**2).to('eV/cm^3').value
>>>>>>> 6dcd6993
r""" Critical density of the universe in eV cm\ :sup:`-3`\ . 

See [1] for the definition. This is a mass density, with mass measured in eV.
"""
rho_DM       = rho_crit*omega_DM
r""" DM density in eV cm\ :sup:`-3`\ ."""
rho_baryon   = rho_crit*omega_baryon
r""" Baryon density in eV cm\ :sup:`-3`\ ."""
nB          = rho_baryon/mp
r""" Baryon number density in eV cm\ :sup:`-3`\ ."""

YHe         = 0.245
#YHe         = 1e-6
#logging.warning("DarkHistory: It's all hydrogen now.")
"""Helium abundance by mass."""
nH          = (1-YHe)*nB
r""" Atomic hydrogen number density in cm\ :sup:`-3`\ ."""
nHe         = (YHe/4)*nB
r""" Atomic helium number density in cm\ :sup:`-3`\ ."""
nA          = nH + nHe
r""" Hydrogen and helium number density in cm\ :sup:`-3`\ .""" 
chi         = nHe/nH
"""Ratio of helium to hydrogen nuclei."""


def hubble(rs, H0=H0, omega_m=omega_m, omega_rad=omega_rad, omega_lambda=omega_lambda):
    r""" Hubble parameter in s\ :sup:`-1`\ .

    Assumes a flat universe.

    Parameters
    ----------
    rs : float
        The redshift of interest.
    H0 : float
        The Hubble parameter today, default value `H0`.
    omega_m : float, optional
        Omega matter today, default value `omega_m`.
    omega_rad : float, optional
        Omega radiation today, default value `omega_rad`.
    omega_lambda : float, optional
        Omega dark energy today, default value `omega_lambda`.

    Returns
    -------
    float
    """


    return H0*np.sqrt(omega_rad*rs**4 + omega_m*rs**3 + omega_lambda)

def dtdz(rs, H0=H0, omega_m=omega_m, omega_rad=omega_rad, omega_lambda=omega_lambda):
    """ dt/dz in s.

    Parameters
    ----------
    rs : float
        The redshift of interest.
    H0 : float
        The Hubble parameter today, default value `H0`.
    omega_m : float, optional
        Omega matter today, default value `omega_m`.
    omega_rad : float, optional
        Omega radiation today, default value `omega_rad`.
    omega_lambda : float, optional
        Omega dark energy today, default value `omega_lambda`.

    Returns
    -------
    float
    """

    return -1./(rs*hubble(rs, H0, omega_m, omega_rad, omega_lambda))

#########################################
# CMB                                   #
#########################################

def TCMB(rs):
    """ CMB temperature in eV.

    Parameters
    ----------
    rs : float
        Redshift (1+z).

    Returns
    -------
    float
    """

    fac = 2.7255
    return fac * kB * rs

def CMB_spec(eng, temp):
    r"""CMB spectrum in number of photons cm\ :sup:`-3` eV\ :sup:`-1`\ .

    The normalization used here is

    .. math::

        \\frac{dN}{dE \\, dV} = \\frac{E^2}{\\pi^2 (\\hbar c)^3} \\frac{1}{e^{E/T_\\text{CMB}} - 1} \\,,

    with T\ :sub:`CMB` given in eV. Returns zero if E > 500 T\ :sub:`CMB`.

    Parameters
    ----------
    temp : float
        Temperature of the CMB in eV.
    eng : float or ndarray
        Energy of the photon in eV.

    Returns
    -------
    ndarray
        The number density of photons per unit energy in eV.

    """
    prefactor = 8*np.pi*(eng**2)/((ele_compton*me)**3)
    if isinstance(eng, (list, np.ndarray)):
        small = eng/temp < 1e-10
        expr = np.zeros_like(eng)
        if np.any(small):
            expr[small] = prefactor[small]*1/(
                eng[small]/temp + (1/2)*(eng[small]/temp)**2
                + (1/6)*(eng[small]/temp)**3
            )
        if np.any(~small):
            expr[~small] = (
                prefactor[~small]*np.exp(-eng[~small]/temp)
                /(1 - np.exp(-eng[~small]/temp))
            )
    else:
        expr = 0
        if eng/temp < 1e-10:
            expr = prefactor*1/(
                eng/temp + (1/2)*(eng/temp)**2 + (1/6)*(eng/temp)**3
            )
        else:
            expr = prefactor*np.exp(-eng/temp)/(1 - np.exp(-eng/temp))

    return expr

def CMB_N_density(T):
    r""" CMB number density in cm\ :sup:`-3`\ .

    Parameters
    ----------
    T : float or ndarray
        CMB temperature.

    Returns
    -------
    float or ndarray
        The number density of the CMB.

    """
    zeta_4 = np.pi**4/90

    return 4*stefboltz/c*T**3*(zeta(3)/(3*zeta_4))

def CMB_eng_density(T):
    r"""CMB energy density in eV cm\ :sup:`-3`\ .

    Parameters
    ----------
    T : float or ndarray
        CMB temperature.

    Returns
    -------
    float or ndarray
        The energy density of the CMB.
    """

    return 4*stefboltz/c*T**4

#########################################
# Dark Matter                           #
#########################################

def inj_rate(inj_type, rs, mDM=None, sigmav=None, lifetime=None):
    r""" Dark matter annihilation/decay energy injection rate.

    Parameters
    ----------
    inj_type : {'swave', 'decay'}
        Type of injection.
    rs : float
        The redshift of injection.
    mDM : float, optional
        DM mass in eV.
    sigmav : float, optional
        Annihilation cross section in cm\ :sup:`-3`\ s\ :sup:`-1`\ .
    lifetime : float, optional
        Decay lifetime in s.

    Returns
    -------
    float
        The dE/dV_dt injection rate in eV cm\ :sup:`-3`\ s\ :sup:`-1`\ .

    """

    if inj_type == 'swave':
        return rho_DM**2*rs**6*sigmav/mDM
    elif inj_type == 'decay':
        return rho_DM*rs**3/lifetime

# Create interpolation with structure formation data. 
# if 'pytest' not in sys.modules and 'readthedocs' not in sys.modules:
#     struct_data = np.loadtxt(open(data_path+'/boost_Einasto_subs.txt', 'rb'))

#     log_struct_interp = interp1d(
#         np.log(struct_data[:,0]), np.log(struct_data[:,1]),
#         bounds_error=False, fill_value=(np.nan, 0.)
#     )

def struct_boost_func(model='einasto_subs', model_params=None):
    """Structure formation boost factor 1+B(z).

    Parameters
    ----------
    model : {'einasto_subs', 'einasto_no_subs', 'NFW_subs', 'NFW_no_subs', 'erfc'}
        Model to use. See 1604.02457. 
    model_params : tuple of floats
        Model parameters (b_h, delta, z_h) for 'erfc' option. 

    Returns
    -------
    float or ndarray
        Boost factor. 

    Notes
    -----
    Refer to 1408.1109 for erfc model, 1604.02457 for all other model
    descriptions and parameters.

    """

    if model == 'erfc':

        from scipy.special import erfc

        if model_params is None:
            # Smallest boost in 1408.1109. 
            b_h   = 1.6e5
            delta = 1.54
            z_h   = 19.5
        else:
            b_h   = model_params[0]
            delta = model_params[1]
            z_h   = model_params[2]

        def func(rs):

            return 1. + b_h / rs**delta * erfc( rs/(1+z_h) )

    else:

        struct_data = load_data('struct')[model]
        log_struct_interp = interp1d(
            np.log(struct_data[:,0]), np.log(struct_data[:,1]),
            bounds_error=False, fill_value=(np.nan, 0.)
        )

        def func(rs):

            return np.exp(log_struct_interp(np.log(rs)))

    return func



#########################################
# Other Cosmology Functions             #
#########################################

def get_optical_depth(rs_vec, xe_vec):
    """Computes the optical depth given an ionization history.

    Parameters
    ----------
    rs_vec : ndarray
        Redshift (1+z).
    xe_vec : ndarray
        Free electron fraction xe = ne/nH.

    Returns
    -------
    float
        The optical depth.
    """
    from darkhistory.spec.spectools import get_log_bin_width

    rs_log_bin_width = get_log_bin_width(rs_vec)
    abs_dtdz_vec = -dtdz(rs_vec)

    return np.dot(
        xe_vec*nH*thomson_xsec*c*abs_dtdz_vec,
        rs_vec**4*rs_log_bin_width
    )

#############################################################################
#############################################################################
# Atomic and Optical Physics                                                #
#############################################################################
#############################################################################

#########################################
# Hydrogen                              #
#########################################

rydberg      = 13.60569253
"""Ionization potential of ground state hydrogen in eV."""
lya_eng      = rydberg*3/4
"""Lyman alpha transition energy in eV."""
lya_freq     = lya_eng / (2*np.pi*hbar)
"""Lyman alpha transition frequency in Hz."""
width_2s1s_H = 8.22458
r"""Hydrogen 2s to 1s decay width in s\ :sup:`-1`\ ."""
bohr_rad     = (hbar*c) / (me*alpha)
"""Bohr radius in cm."""

#########################################
# Helium                                #
#########################################

He_ion_eng   = 24.5873891
"""Energy needed to singly ionize neutral He in eV."""

He_exc_lambda = {
    '23s': 1./159855.9745,
    '21s': 1./166277.4403,
    '23p': 1./169087.,                  # Approximate for J=0,1,2
    '21p': 1./171134.8970
}
"""HeI n=1 to n=2 excitation wavelength in cm."""

He_exc_eng = {
    '23s': 2*np.pi*hbar*c*159855.9745,
    '21s': 2*np.pi*hbar*c*166277.4403,
    '23p': 2*np.pi*hbar*c*169087.,      # Approximate for J=0,1,2
    '21p': 2*np.pi*hbar*c*171134.8970
}
"""HeI n=1 to n=2 excitation energies in eV."""

A_He_21p = 1.798287e9    
r"""Einstein coefficient for 2\ :sup:`1`\ p :math:`\\to` 1s decay in s\ :sup:`-1`\ ."""
A_He_23P1 = 177.58        
r"""Einstein coefficient for 2\ :sup:`3`\ P\ :sub:`1` :math:`\\to` 1s decay in s\ :sup:`-1`\ ."""
width_21s_1s_He = 51.3 
r"""Width of He 2\ :sup:`1`\ s :math:`\\to` 1s decay in s\ :sup:`-1`\ ."""

#########################################
# Recombination/Ionization              #
#########################################

def alpha_recomb(T_m, species):
    r"""Case-B recombination coefficient.

    Parameters
    ----------
    T_m : float
        The matter temperature.
    species : {'HI', 'HeI_21s', 'HeI_23s'}
        The species of interest. 

    Returns
    -------
    float
        Case-B recombination coefficient in cm\ :sup:`-3`\ s\ :sup:`-1`\ .

    Notes
    -----
    For HeI, returns beta with respect to the 2s state,
    in agreement with convention in RECFAST.
    """

    if species == 'HI':

        # Fudge factor recommended in 1011.3758
        fudge_fac = 1.125
        # fudge_fac = 1.14

        conv_fac = 1.0e-4/kB

        return (
            fudge_fac * 1.0e-13 * 4.309 * (conv_fac*T_m)**(-0.6166)
            / (1 + 0.6703 * (conv_fac*T_m)**0.5300)
        )

    else:

        if species == 'HeI_21s':

            q = 10**-16.744
            p = 0.711
            T_1 = 10**5.114
            T_2 = 3.

        elif species == 'HeI_23s':

            q = 10**-16.306
            p = 0.761
            T_2 = 3 # in K
            T_1 = 10**5.114

        else:

            raise TypeError('invalid species.')

        T_in_K = T_m/kB

        return 1e6 * q / (
            np.sqrt(T_in_K/T_2) 
            * (1 + T_in_K/T_2)**(1-p) 
            * (1 + T_in_K/T_1)**(1+p)
        )

    

def beta_ion(T_rad, species):
    r"""Case-B photoionization coefficient.

    Parameters
    ----------
    T_rad : float
        The radiation temperature.
    species : {'HI', 'HeI_21s', 'HeI_23s'}
        The relevant species.

    Returns
    -------
    float
        Case-B photoionization coefficient in s\ :sup:`-1`\ .

    Notes
    -----
    For HeI, returns beta with respect to the 2s state,
    in agreement with convention in RECFAST.

    """
    de_broglie_wavelength = (
        c * 2*np.pi*hbar
        / np.sqrt(2 * np.pi * me * T_rad)
    )
    
    if species == 'HI':
        return (
            (1/de_broglie_wavelength)**3
            * np.exp(-rydberg/4/T_rad) * alpha_recomb(T_rad, 'HI')
        )/4

    elif species == 'HeI_21s':
        E_21s_inf = He_ion_eng - He_exc_eng['21s']
        # print(E_21s_inf)
        # print(de_broglie_wavelength)
        return 4*(
            (1/de_broglie_wavelength)**3
            * np.exp(-E_21s_inf/T_rad) * alpha_recomb(T_rad, 'HeI_21s')
        )

    elif species == 'HeI_23s':
        E_23s_inf = He_ion_eng - He_exc_eng['23s']
        return (4/3)*(
            (1/de_broglie_wavelength)**3
            * np.exp(-E_23s_inf/T_rad) * alpha_recomb(T_rad, 'HeI_23s')
        )

    else:

        return TypeError('invalid species.')

def peebles_C(xHII, rs):
    """Hydrogen Peebles C coefficient.

    This is the ratio of the total rate for transitions from n = 2 to the ground state to the total rate of all transitions, including ionization.

    Parameters
    ----------
    xHII : float
        The ionization fraction nHII/nH.
    rs : float
        The redshift in 1+z.

    Returns
    -------
    float
        The Peebles C factor.
    """
    # Rate 2s to 1s transition.
    rate_2s1s = width_2s1s_H

    # Rate of 2p to 1s transition, times (1 - xHII). 
    rate_2p1s_times_x1s = (
        8 * np.pi * hubble(rs)/
        (3*(nH * rs**3 * (c/lya_freq)**3))
    )

    # Gaussian corrections. 
    gauss_corr_1 = -0.14*np.exp(-((np.log(rs) - 7.28)/0.18)**2)
    gauss_corr_2 = 0.079*np.exp(-((np.log(rs) - 6.73)/0.33)**2)

    rate_2p1s_times_x1s /= (1 + gauss_corr_1 + gauss_corr_2)

    rate_exc = 3 * rate_2p1s_times_x1s/4 + (1-xHII) * rate_2s1s/4

    rate_ion = (1-xHII) * beta_ion(TCMB(rs), 'HI')

    return rate_exc/(rate_exc + rate_ion)

def C_He(xHII, xHeII, rs, species):
    """Helium C coefficients. 

    These coefficients play a similar role to the Peebles C factor.

    Parameters
    ----------
    xHII : float
        The HI ionization fraction nHII/nH.
    xHeII : float
        The HeI ionization fraction nHeII/nH.
    rs : float
        The redshift in 1+z.
    species : {'singlet', 'triplet'}
        The relevant helium C coefficient to return.

    Returns
    -------
    float
        The C coefficient.
    """

    T = TCMB(rs)

    if species == 'singlet':

        # Energy difference between 21p and 21s states 
        E_ps = He_exc_eng['21p'] - He_exc_eng['21s']

        # Sobolev optical depth
        tau = (
            3 * A_He_21p * nH*rs**3 * (chi - xHeII)
            * He_exc_lambda['21p']**3
            / (8 * np.pi * hubble(rs))
        )

        # Escape probability
        p_He = (1 - np.exp(-tau))/tau

        # Taking into account hydrogen. The probability
        # of interaction is 1/(1 + a*gamma**b)
        a = 0.36
        b = 0.86

        sigma_H_photo_ion = photo_ion_xsec(He_exc_eng['21p'], 'HI')
        Delta_nu = (c/He_exc_lambda['21p'])*np.sqrt(2 * T / mHe)

        gamma_numer = 3*A_He_21p*(chi - xHeII)*He_exc_lambda['21p']**2
        gamma_denom = 8*np.pi**(3/2)*sigma_H_photo_ion*Delta_nu*(1 - xHII)

        if xHII >= 1:
            # Avoid dividing by zero.
            gamma = np.inf
        else:
            gamma = gamma_numer/gamma_denom

        p_H = 1/(1 + a*gamma**b)

        # rate for excitation to 21p
        K = (1/3)/(A_He_21p * (p_He + p_H) * (nH*rs**3) * (chi - xHeII))

        numer = (
            1 + K * width_21s_1s_He 
            * (nH*rs**3) * (chi - xHeII) * np.exp(E_ps/T)
        )
        denom = (
            1 + K * (width_21s_1s_He + beta_ion(T, 'HeI_21s')) 
            * (nH*rs**3) * (chi - xHeII) * np.exp(E_ps/T)
        )

        return numer/denom

    elif species == 'triplet':

        E_ps = He_exc_eng['23p'] - He_exc_eng['23s']

        tau = 3 * A_He_23P1 * nH*rs**3 * (chi - xHeII) * (
            He_exc_lambda['23p']**3/(8* np.pi *hubble(rs))
        )

        # Escape probability
        p_He = (1 - np.exp(-tau))/tau

        # Taking into account hydrogen. The probability of
        # interaction is 1/(1 + a*gamma**b)

        a = 0.66
        b = 0.9

        sigma_H_photo_ion = photo_ion_xsec(He_exc_eng['23p'], 'HI')
        Delta_nu = (c/He_exc_lambda['23p'])*np.sqrt(2 * T / mHe)

        gamma_numer = 3*A_He_23P1*(chi - xHeII)*He_exc_lambda['23p']**2
        gamma_denom = 8*np.pi**(3/2)*sigma_H_photo_ion*Delta_nu*(1 - xHII)

        if xHII >= 1:
            # Avoid dividing by zero. 
            gamma = np.inf
        else:
            gamma = gamma_numer/gamma_denom

        p_H = 1/(1 + a*gamma**b)

        if beta_ion(TCMB(rs), 'HeI_23s') == 0.:
            return 1.
        else:
            # Numerator agrees with astro-ph/0703438, but not RECFAST.
            C_He_triplet = A_He_23P1*(p_He + p_H)*np.exp(-E_ps/T)
            C_He_triplet /= beta_ion(TCMB(rs), 'HeI_23s') + C_He_triplet

        return C_He_triplet

    else:

        return TypeError('invalid species.')

def xe_Saha(rs, species):
    """Saha equilibrium ionization value for H and He. 

    Parameters
    ----------
    rs : float
        The redshift in 1+z.
    species : {'HI', 'HeI'}
        The relevant species.

    Returns
    -------
    float
        The Saha equilibrium xe.

    Notes
    -----
    See astro-ph/9909275 and 1011.3758 for details.
    """

    T = TCMB(rs)

    de_broglie_wavelength = c * 2*np.pi*hbar / np.sqrt(2 * np.pi * me * T)

    if species == 'HI':

        rhs = (1/de_broglie_wavelength)**3 / (nH*rs**3) * np.exp(-rydberg/T)
        a  = 1. 
        b  = rhs
        q  = -rhs

        if rhs < 1e8:
            
            xe = (-b + np.sqrt(b**2 - 4*a*q))/(2*a)

        else:

            xe = 1. - a/rhs

    elif species == 'HeI':
        rhs = (
            4 * (1/de_broglie_wavelength)**3 
            / (nH*rs**3) * np.exp(-He_ion_eng/T)
        )

        if rhs < 1e9:
            a   = 1. 
            b   = rhs - 1. 
            q   = -(1. + chi)*rhs

            xe = (-b + np.sqrt(b**2 - 4*a*q))/(2*a)
        else:
            xe = (1 + chi)*(1 - (1 + chi)/rhs)
    else:
        raise TypeError('invalid species.')

    return xe

def d_xe_Saha_dz(rs, species):
    """`z`-derivative of the Saha equilibrium ionization value.

    Parameters
    ----------
    rs : float
        The redshift in 1+z.
    species : {'singlet', 'triplet'}

    Returns
    -------
    float
        The derivative of the Saha equilibrium d xe/dz. 

    Notes
    -----
    See astro-ph/9909275 and 1011.3758 for details.
    """
    
    xe    = xe_Saha(rs, species)

    if species == 'HI':

        numer = (rydberg/TCMB(rs) - 3/2)*xe**2*(1-xe)
        denom = rs*(2*xe*(1-xe) + xe**2)

    elif species == 'HeI':

        numer = (He_ion_eng/TCMB(rs) - 3/2) * (xe - 1) * xe * (1 + chi - xe)
        denom = rs * (chi * (2*xe - 1) - (xe - 1)**2)

    else:

        return TypeError('invalid species.')

    return numer/denom

# Standard ionization and thermal histories

# if 'pytest' not in sys.modules and 'readthedocs' not in sys.modules:
#     soln_baseline = pickle.load(open(data_path+'/std_soln_He.p', 'rb'))

#     _xHII_std  = interp1d(soln_baseline[0,:], soln_baseline[2,:])
#     _xHeII_std = interp1d(soln_baseline[0,:], soln_baseline[3,:])
#     _Tm_std    = interp1d(soln_baseline[0,:], soln_baseline[1,:])

_xHII_std  = None
_xHeII_std = None
_Tm_std    = None

def xHII_std(rs):
    """Baseline nHII/nH value.

    Parameters
    ----------
    rs : float
        The redshift (1+z). 

    Returns
    -------
    float
        nHII/nH. 
    """

    global _xHII_std

    if _xHII_std is None:

        rs_vec   = load_data('hist')['rs']
        xHII_vec = load_data('hist')['xHII']

        _xHII_std = interp1d(rs_vec, xHII_vec)

    return _xHII_std(rs)

def xHeII_std(rs):
    """Baseline nHeII/nH value.

    Parameters
    ----------
    rs : float
        The redshift (1+z). 

    Returns
    -------
    float
        nHeII/nH. 
    """

    global _xHeII_std

    if _xHeII_std is None:

        rs_vec    = load_data('hist')['rs']
        xHeII_vec = load_data('hist')['xHeII']

        _xHeII_std = interp1d(rs_vec, xHeII_vec)

    return _xHeII_std(rs)

def Tm_std(rs):
    """Baseline Tm value.

    Parameters
    ----------
    rs : float
        The redshift (1+z). 

    Returns
    -------
    float
        Tm in eV. 
    """

    global _Tm_std

    if _Tm_std is None:

        rs_vec  = load_data('hist')['rs']
        Tm_vec  = load_data('hist')['Tm']

        _Tm_std = interp1d(rs_vec, Tm_vec)

    return _Tm_std(rs)


# Atomic Cross-Sections

def photo_ion_xsec(eng, species):
    r"""Photoionization cross section in cm\ :sup:`2`\ .

    Cross sections for hydrogen, neutral helium and singly-ionized helium are available.

    Parameters
    ----------
    eng : ndarray
        Energy to evaluate the cross section at.
    species : {'HI', 'HeI', 'HeII'}
        Species of interest.

    Returns
    -------
    xsec : ndarray
        Photoionization cross section.
    """

    eng_thres = {'HI':rydberg, 'HeI':He_ion_eng, 'HeII':4*rydberg}

    if not isinstance(eng, np.ndarray):
        if isinstance(eng, list):
            return photo_ion_xsec(np.array(eng), species)
        else:
            if eng > eng_thres[species]:
                return photo_ion_xsec(np.array([eng]), species)[0]
            else:
                return 0

    ind_above = np.where(eng > eng_thres[species])
    
    xsec = np.zeros(eng.size)

    if species == 'HI' or species == 'HeII':
        eta = np.zeros(eng.size)
        eta[ind_above] = 1./np.sqrt(eng[ind_above]/eng_thres[species] - 1.)
        xsec[ind_above] = (2.**9*np.pi**2*ele_rad**2/(3.*alpha**3)
            * (eng_thres[species]/eng[ind_above])**4
            * np.exp(-4*eta[ind_above]*np.arctan(1./eta[ind_above]))
            / (1.-np.exp(-2*np.pi*eta[ind_above]))
            )
        if species == 'HeII':
            xsec[ind_above] *= 1./4. # 1/Z^2 factor
    elif species == 'HeI':
        x = np.zeros(eng.size)
        y = np.zeros(eng.size)

        sigma0 = 9.492e2*1e-18      # in cm^2
        E0     = 13.61              # in eV
        ya     = 1.469
        P      = 3.188
        yw     = 2.039
        y0     = 4.434e-1
        y1     = 2.136

        x[ind_above]    = (eng[ind_above]/E0) - y0
        y[ind_above]    = np.sqrt(x[ind_above]**2 + y1**2)
        xsec[ind_above] = (sigma0*((x[ind_above] - 1)**2 + yw**2)
            *y[ind_above]**(0.5*P - 5.5)
            *(1 + np.sqrt(y[ind_above]/ya))**(-P)
            )

    return xsec

def photo_ion_rate(rs, eng, xH, xe, atom=None):
    r"""Photoionization rate in cm\ :sup:`-3` s\ :sup:`-1`\ .

    Parameters
    ----------
    rs : float
        Redshift (1+z).
    eng : ndarray
        Energies to evaluate the cross section.
    xH : float
        Ionization fraction nH+/nH.
    xe : float
        Ionization fraction ne/nH = nH+/nH + nHe+/nH.
    atom : {None,'HI','HeI','HeII'}, optional
        Determines which photoionization rate is returned. The default value is ``None``, which returns the total rate.

    Returns
    -------
    float
        The photoionization rate of the particular species or the total ionization rate.

    """
    atoms = ['HI', 'HeI', 'HeII']

    xHe = xe - xH
    atom_densities = {
        'HI':nH*(1-xH)*rs**3, 'HeI':(nHe - xHe*nH)*rs**3,
        'HeII':xHe*nH*rs**3
    }

    ion_rate = {
        atom: photo_ion_xsec(eng,atom) * atom_densities[atom] * c
        for atom in atoms
    }

    if atom is not None:
        return ion_rate[atom]
    else:
        return sum([ion_rate[atom] for atom in atoms])

def coll_exc_xsec(eng, species=None):
    r""" e-e collisional excitation cross section in cm\ :sup:`2`\ . 

    See 0906.1197.

    Parameters
    ----------
    eng : float or ndarray
        Abscissa of *kinetic* energies.
    species : {'HI', 'HeI', 'HeII'}
        Species of interest.

    Returns
    -------
    float or ndarray
        e-e collisional excitation cross section.
    """
    if species == 'HI' or species == 'HeI':

        if species == 'HI':
            A_coeff = 0.5555
            B_coeff = 0.2718
            C_coeff = 0.0001
            E_bind = rydberg
            E_exc = lya_eng
        elif species == 'HeI':
            A_coeff = 0.1771
            B_coeff = -0.0822
            C_coeff = 0.0356
            E_bind = He_ion_eng
            E_exc  = He_exc_eng['23s']

        prefac = 4*np.pi*bohr_rad**2*rydberg/(eng + E_bind + E_exc)

        xsec = prefac*(
            A_coeff*np.log(eng/rydberg) + B_coeff + C_coeff*rydberg/eng
        )

        try:
            xsec[eng <= E_exc] *= 0
        except:
            if eng <= E_exc:
                return 0

        return xsec

    elif species == 'HeII':

        alpha = 3.22
        beta = 0.357
        gamma = 0.00157
        delta = 1.59
        eta = 0.764
        E_exc = 4*lya_eng

        x = eng/E_exc

        prefac = np.pi*bohr_rad**2/(16*x)
        xsec = prefac*(
            alpha*np.log(x) + beta*np.log(x)/x
            + gamma + delta/x + eta/x**2
        )

        try:
            xsec[eng <= E_exc] *= 0
        except:
            if eng <= E_exc:
                return 0

        return xsec

    else:
        raise TypeError('invalid species.')

def coll_ion_xsec(eng, species=None):
    r""" e-e collisional ionization cross section in cm\ :sup:`2`\ . 

    See 0906.1197.

    Parameters
    ----------
    eng : float or ndarray
        Abscissa of *kinetic* energies.
    species : {'HI', 'HeI', 'HeII'}
        Species of interest.

    Returns
    -------
    float or ndarray
        e-e collisional ionization cross section.

    Notes
    -----
    Returns the Arnaud and Rothenflug rate.

    """
    if species == 'HI':
        A_coeff = 22.8
        B_coeff = -12.0
        C_coeff = 1.9
        D_coeff = -22.6
        ion_pot = rydberg
    elif species == 'HeI':
        A_coeff = 17.8
        B_coeff = -11.0
        C_coeff = 7.0
        D_coeff = -23.2
        ion_pot = He_ion_eng
    elif species == 'HeII':
        A_coeff = 14.4
        B_coeff = -5.6
        C_coeff = 1.9
        D_coeff = -13.3
        ion_pot = 4*rydberg
    else:
        raise TypeError('invalid species.')

    u = eng/ion_pot

    prefac = 1e-14/(u*ion_pot**2)

    xsec = prefac*(
        A_coeff*(1 - 1/u) + B_coeff*(1 - 1/u)**2
        + C_coeff*np.log(u) + D_coeff*np.log(u)/u
    )

    try:
        xsec[eng <= ion_pot] *= 0
    except:
        if eng <= ion_pot:
            return 0

    return xsec

def coll_ion_sec_elec_spec(in_eng, eng, species=None):
    """ Secondary electron spectrum after collisional ionization. 

    See 0910.4410.

    Parameters
    ----------
    in_eng : float
        The incoming electron energy.
    eng : ndarray
        Abscissa of *kinetic* energies.
    species : {'HI', 'HeI', 'HeII'}
        Species of interest.

    Returns
    -------
    ndarray
        Secondary electron spectrum. Total number of electrons = 2.

    Notes
    -----
    Includes both the freed and initial electrons. Conservation of energy
    is not enforced, but number of electrons is.

    """

    from darkhistory.spec.spectrum import Spectrum
    from darkhistory.spec import spectools

    if species == 'HI':
        eps_i = 8.
        ion_pot = rydberg
    elif species == 'HeI':
        eps_i = 15.8
        ion_pot = He_ion_eng
    elif species == 'HeII':
        eps_i = 32.6
        ion_pot = 4*rydberg
    else:
        raise TypeError('invalid species.')

    if np.isscalar(in_eng):
        low_eng_elec_dNdE = 1/(1 + (eng/eps_i)**2.1)
        # This spectrum describes the lower energy electron only.
        low_eng_elec_dNdE[eng >= (in_eng - ion_pot)/2] = 0
        # Normalize the spectrum to one electron.

        low_eng_elec_spec = Spectrum(eng, low_eng_elec_dNdE)
        if np.sum(low_eng_elec_dNdE) == 0:
            # Either in_eng < in_pot, or the lowest bin lies
            # above the halfway point, (in_eng - ion_pot)/2.
            # Add to the lowest bin.
            return np.zeros_like(eng)

        low_eng_elec_spec /= low_eng_elec_spec.totN()

        in_eng = np.array([in_eng])

        low_eng_elec_N = np.outer(
            np.ones_like(in_eng), low_eng_elec_spec.N)

        high_eng_elec_N = spectools.engloss_rebin_fast(
            in_eng, eng + ion_pot, low_eng_elec_N, eng
        )

        return np.squeeze(low_eng_elec_N + high_eng_elec_N)

    else:

        from darkhistory.spec.spectra import Spectra

        in_eng_mask = np.outer(in_eng, np.ones_like(eng))
        eng_mask    = np.outer(np.ones_like(in_eng), eng)

        low_eng_elec_dNdE = np.outer(
            np.ones_like(in_eng), 1/(1 + (eng/eps_i)**2.1)
        )

        low_eng_elec_dNdE[eng_mask >= (in_eng_mask - ion_pot)/2] = 0

        # Normalize the spectrum to one electron.
        low_eng_elec_spec = Spectra(
            low_eng_elec_dNdE, eng=eng, in_eng=in_eng
        )

        totN_arr = low_eng_elec_spec.totN()
        # Avoids divide by zero errors.
        totN_arr[totN_arr == 0] = np.inf

        low_eng_elec_spec /= totN_arr

        if low_eng_elec_spec.spec_type == 'dNdE':
            low_eng_elec_spec.switch_spec_type()

        low_eng_elec_N = low_eng_elec_spec.grid_vals

        high_eng_elec_N = spectools.engloss_rebin_fast(
            in_eng, eng + ion_pot, low_eng_elec_N, eng
        )

        return low_eng_elec_N + high_eng_elec_N


<<<<<<< HEAD
def elec_heating_engloss_rate(eng, xe, rs):
=======
def elec_heating_engloss_rate(eng, xe, rs, nBscale=1.):
>>>>>>> 6dcd6993
    r"""Electron energy loss rate of electrons due to Coulomb heating in eV s\ :sup:`-1`\ .

    Parameters
    ----------
    eng : ndarray
        Abscissa of electron *kinetic* energy.
    xe : float
        The free electron fraction.
    rs : float
        The redshift.
    nBscale : float
        The baryon number density scaling factor.

    Returns
    -------
    ndarray
        The energy loss rate due to heating (positive).

    Notes
    -------
    See 0910.4410 for the expression. The units have e^2/r being in units of energy, so to convert to SI, we insert 1/(4*pi*eps_0)^2.
    """

    w = c*np.sqrt(1 - 1/(1 + eng/me)**2)
    ne = xe * (nH * nBscale) * rs**3

    eps_0 = 8.85418782e-12 # in SI units

    prefac = 4*np.pi*ele**4/(4*np.pi*eps_0)**2
    # prefac is now in SI units (J^2 m^2). Convert to (eV^2 cm^2).
    prefac *= 100**2/ele**2

    zeta_e = 7.40e-11*ne
    # zeta_e = 7.40e-11*nB*rs**3
    coulomb_log = np.log(4*eng/zeta_e)

    # must use the mass of the electron in eV m^2 s^-2.
    return prefac*ne*coulomb_log/(me/c**2*w)

def f_std(mDM, rs, inj_particle=None, inj_type=None, struct=False, channel=None):
    """energy deposition fraction into channel c, f_c(z), as a function of dark matter mass and redshift.

    Parameters
    ----------
    mDM : float
        Dark matter mass
    inj_particle : string
        Injected particle, either set to 'phot' for photons, or 'elec' for electrons.
    inj_type : string
        Type of energy injection, either 'swave' or 'decay
    struct : bool
        If *True*, include structure formation, if *False* assume no structure formation. Default is *False*. This option makes no difference for decays.
    """

    if (inj_particle != 'phot') and (inj_particle != 'elec'):
        raise ValueError("inj_particle must either be 'phot' or 'elec'")

    if (inj_type != 'decay') and (inj_type != 'swave'):
        raise ValueError("inj_type must either be 'swave' or 'decay'")

    if channel not in ['H ion', 'cont', 'exc', 'heat', 'He ion']:
        raise ValueError(
            "channel must be in ['H ion', 'He ion', 'exc', 'heat', 'cont']"
        )

    mDM = np.array(mDM)*1.
    rs = np.array(rs)*1.

    struct_str = ''
    if inj_type == 'swave':
        if inj_particle == 'phot':
            Einj = mDM
        else:
            Einj = mDM - me

        if struct:
            struct_str = '_struct'
    else:
        if inj_particle == 'phot':
            Einj = mDM/2
        else:
            Einj = mDM/2 - me

    ind_dict = {'H ion' : 0, 'He ion' : 1, 'exc' : 2, 'heat' : 3, 'cont' : 4}
    ind = ind_dict[channel]
    f_data_baseline = load_data('f')[inj_particle+'_'+inj_type+struct_str]

    if isinstance(mDM, (int, float)):
        if Einj < 5.001e3:
            Einj = 5.001e3
        elif Einj > 10**12.6015:
            Einj = 10**12.6015
<<<<<<< HEAD
    else:
        Einj[Einj<5.001e3] = 5.001e3
        Einj[Einj>10**12.6015] = 10**12.6015

    if isinstance(rs, (int, float)):
        if inj_particle != 'phot' or inj_type != 'swave':
            if rs < 4.017:
                rs = 4.017
        else:
            if rs > 3000:
                rs = 3000
    else:
        if inj_particle != 'phot' or inj_type != 'swave':
            rs[rs<4.017] = 4.017
        else:
            rs[rs<5.2] = 5.2
        rs[rs>3000] = 3000

    fdb = f_data_baseline((np.log10(Einj), np.log(rs)))
    if len(fdb.shape) > 1:
        return np.exp(fdb[:,ind])
    else:
        return np.exp(fdb[ind])
=======
    else:
        Einj[Einj<5.001e3] = 5.001e3
        Einj[Einj>10**12.6015] = 10**12.6015

    if isinstance(rs, (int, float)):
        if inj_particle != 'phot' or inj_type != 'swave':
            if rs < 4.017:
                rs = 4.017
        else:
            if rs > 3000:
                rs = 3000
    else:
        if inj_particle != 'phot' or inj_type != 'swave':
            rs[rs<4.017] = 4.017
        else:
            rs[rs<5.2] = 5.2
        rs[rs>3000] = 3000

    fdb = f_data_baseline((np.log10(Einj), np.log(rs)))
    if len(fdb.shape) > 1:
        return np.exp(fdb[:,ind])
    else:
        return np.exp(fdb[ind])

>>>>>>> 6dcd6993

# Unused for now.



# def tau_sobolev(rs):
#     """Sobolev optical depth.

#     Parameters
#     ----------
#     rs : float
#         Redshift (1+z).
#     Returns
#     -------
#     float
#     """
#     xsec = 2 * np.pi * 0.416 * np.pi * alpha * hbar * c ** 2 / me
#     lya_omega = lya_eng / hbar

#     return nH * rs ** 3 * xsec * c / (hubble(rs) * lya_omega)

# def get_dLam2s_dnu():
#     """Hydrogen 2s to 1s two-photon decay rate per nu as a function of nu (unitless).

#     nu is the frequency of the more energetic photon.
#     To find the total decay rate (8.22 s^-1), integrate from 5.1eV/h to 10.2eV/h

#     Parameters
#     ----------

#     Returns
#     -------
#     Lam : ndarray
#         Decay rate per nu.
#     """
#     coeff = 9 * alpha**6 * rydberg /(
#         2**10 * 2 * np.pi * hbar
#     )
#     #print(coeff)

#     # coeff * psi(y) * dy = probability of emitting a photon in the window nu_alpha * [y, y+dy)
#     # interpolating points come from Spitzer and Greenstein, 1951
#     y = np.arange(0, 1.05, .05)
#     psi = np.array([0, 1.725, 2.783, 3.481, 3.961, 4.306, 4.546, 4.711, 4.824, 4.889, 4.907,
#                    4.889, 4.824, 4.711, 4.546, 4.306, 3.961, 3.481, 2.783, 1.725, 0])

#     # evaluation outside of interpolation window yields 0.
#     f = interp1d(y, psi, kind='cubic', fill_value=(0,0))
#     def dLam2s_dnu(nu):
#         return coeff * f(nu/lya_freq) * width_2s1s_H/8.26548398114 / lya_freq

#     return dLam2s_dnu


# # CMB



# def A_2s(y):
#     """2s to 1s two-photon decay probability density.

#     A_2s(y) * dy = probability that a photon is emitted with a frequency in the range nu_lya * [y, y+dy)
#     with the other photon constrained by h*nu_1 + h*nu_2 = 10.2 eV.

#     Parameters
#     ----------
#     y : float
#         nu / nu_lya, frequency of one of the photons divided by lyman-alpha frequency.

#     Returns
#     -------
#     float or ndarray
#         probability density of emitting those two photons.
#     """
#     return 0

<|MERGE_RESOLUTION|>--- conflicted
+++ resolved
@@ -4,13 +4,10 @@
 
 """
 
-<<<<<<< HEAD
-=======
 import pickle
 import sys
 import logging
 
->>>>>>> 6dcd6993
 import numpy as np
 from scipy.interpolate import interp1d
 from scipy.special import zeta
@@ -74,11 +71,7 @@
 
 h    = cosmo.h
 """ h parameter."""
-<<<<<<< HEAD
 H0   = 100*h*3.241e-20
-=======
-H0   = cosmo.H0.to('1/s').value
->>>>>>> 6dcd6993
 r""" Hubble parameter today in s\ :sup:`-1`\ ."""
 
 omega_m      = cosmo.Om0
@@ -91,11 +84,7 @@
 """ Omega of baryons today."""
 omega_DM      = cosmo.Odm0
 """ Omega of dark matter today."""
-<<<<<<< HEAD
 rho_crit     = 1.05371e4*(h**2)
-=======
-rho_crit     = (cosmo.critical_density0 * const.c**2).to('eV/cm^3').value
->>>>>>> 6dcd6993
 r""" Critical density of the universe in eV cm\ :sup:`-3`\ . 
 
 See [1] for the definition. This is a mass density, with mass measured in eV.
@@ -1251,11 +1240,7 @@
         return low_eng_elec_N + high_eng_elec_N
 
 
-<<<<<<< HEAD
-def elec_heating_engloss_rate(eng, xe, rs):
-=======
 def elec_heating_engloss_rate(eng, xe, rs, nBscale=1.):
->>>>>>> 6dcd6993
     r"""Electron energy loss rate of electrons due to Coulomb heating in eV s\ :sup:`-1`\ .
 
     Parameters
@@ -1348,7 +1333,6 @@
             Einj = 5.001e3
         elif Einj > 10**12.6015:
             Einj = 10**12.6015
-<<<<<<< HEAD
     else:
         Einj[Einj<5.001e3] = 5.001e3
         Einj[Einj>10**12.6015] = 10**12.6015
@@ -1372,32 +1356,7 @@
         return np.exp(fdb[:,ind])
     else:
         return np.exp(fdb[ind])
-=======
-    else:
-        Einj[Einj<5.001e3] = 5.001e3
-        Einj[Einj>10**12.6015] = 10**12.6015
-
-    if isinstance(rs, (int, float)):
-        if inj_particle != 'phot' or inj_type != 'swave':
-            if rs < 4.017:
-                rs = 4.017
-        else:
-            if rs > 3000:
-                rs = 3000
-    else:
-        if inj_particle != 'phot' or inj_type != 'swave':
-            rs[rs<4.017] = 4.017
-        else:
-            rs[rs<5.2] = 5.2
-        rs[rs>3000] = 3000
-
-    fdb = f_data_baseline((np.log10(Einj), np.log(rs)))
-    if len(fdb.shape) > 1:
-        return np.exp(fdb[:,ind])
-    else:
-        return np.exp(fdb[ind])
-
->>>>>>> 6dcd6993
+
 
 # Unused for now.
 
