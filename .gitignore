--- conflicted
+++ resolved
@@ -1,21 +1,9 @@
-<<<<<<< HEAD
-#----- This project -----
-.ipynb_checkpoints/
-**/.ipynb_checkpoints
-**/.ipynb_checkpoints/
-.DS_Store
-**/.DS_Store
-*.pyc
-**/*.pyc
-#------------------------
-=======
 #===== This project =====
 *.pyc
 **/*.pyc
 
 tests/*.p
 #========================
->>>>>>> 6dcd6993
 
 # Byte-compiled / optimized / DLL files
 __pycache__/
@@ -145,11 +133,7 @@
 dmypy.json
 
 # Pyre type checker
-<<<<<<< HEAD
-.pyre/
-=======
 .pyre/
 
 # macOS
-.DS_Store
->>>>>>> 6dcd6993
+.DS_Store