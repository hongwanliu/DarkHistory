{
 "cells": [
  {
   "cell_type": "markdown",
   "metadata": {},
   "source": [
    "# Example 8: Ionization and Thermal History"
   ]
  },
  {
   "cell_type": "markdown",
   "metadata": {},
   "source": [
    "In this part of the notebook, we will show several different examples of how to evaluate the temperature and ionization histories using many of the different options available to `DarkHistory`. The function that solves the differential equations is [*history.tla.get_history()*](https://darkhistory.readthedocs.io/en/latest/_autosummary/darkhistory/history/tla/darkhistory.history.tla.get_history.html), and the set of equations that is solved can be compactly written as follows:\n",
    "\n",
    "$$ \\dot{T}_m = \\dot{T}_m^{(0)} + \\dot{T}_m^{\\text{inj}} + \\dot{T}_m^\\text{re} $$\n",
    "\n",
    "$$ \\dot{x}_\\text{HII} = \\dot{x}_\\text{HII}^{(0)} + \\dot{x}_\\text{HII}^{\\text{inj}} + \\dot{x}_\\text{HII}^\\text{re} $$\n",
    "\n",
    "$$ \\dot{x}_\\text{HeII} = \\dot{x}_\\text{HeII}^{(0)} + \\dot{x}_\\text{HeII}^{\\text{inj}} + \\dot{x}_\\text{HeII}^\\text{re} $$\n",
    "\n",
    "with each of the terms defined in Eqs. (2), (5), (51), and (52) of paper I."
   ]
  },
  {
   "cell_type": "markdown",
   "metadata": {},
   "source": [
    "## Notebook Initialization"
   ]
  },
  {
   "cell_type": "code",
   "execution_count": null,
   "metadata": {},
   "outputs": [],
   "source": [
    "%load_ext autoreload\n",
    "import sys\n",
    "sys.path.append(\"..\")"
   ]
  },
  {
   "cell_type": "code",
   "execution_count": null,
   "metadata": {},
   "outputs": [],
   "source": [
    "%matplotlib inline"
   ]
  },
  {
   "cell_type": "code",
   "execution_count": null,
   "metadata": {},
   "outputs": [],
   "source": [
    "%autoreload\n",
    "\n",
    "import matplotlib\n",
    "import matplotlib.pyplot as plt\n",
    "matplotlib.rc_file('matplotlibrc')\n",
    "\n",
    "\n",
    "import numpy as np\n",
    "from scipy.interpolate import interp1d\n",
    "\n",
    "import darkhistory.physics as phys\n",
    "import darkhistory.history.tla as tla"
   ]
  },
  {
   "cell_type": "markdown",
   "metadata": {},
   "source": [
    "## Standard Ionization and Temperature Histories with Helium"
   ]
  },
  {
   "cell_type": "markdown",
   "metadata": {},
   "source": [
    "The most basic use of `get_history` is to obtain the standard ionization and temperature histories with no exotic energy injection sources or reionization. In the simplest approximation, we can neglect helium and simply evaluate the following equations:\n",
    "\n",
    "$$ \\dot{T}_m = \\dot{T}_m^{(0)}, \\qquad \\dot{x}_\\text{HII} = \\dot{x}_\\text{HII}^{(0)}. $$\n",
    "\n",
    "First, we initialize the redshift abscissa. This must be defined in decreasing redshift. Note that the transfer functions used in calculating $f_c(z)$ only span a redshift range of $4 \\leq 1+z \\leq 3000$. In this example, we solve the TLA from $1+z = 3000$ to $1+z = 1$. \n",
    "\n",
    "First, we define a redshift vector at which we would like to find the solution. The vector must be stored in *decreasing* redshift order, and should always be defined as $1+z$. "
   ]
  },
  {
   "cell_type": "code",
   "execution_count": null,
   "metadata": {},
   "outputs": [],
   "source": [
    "rs_vec = np.flipud(np.arange(1., 3000., 0.1))"
   ]
  },
  {
   "cell_type": "markdown",
   "metadata": {},
   "source": [
    "Now, we call the solver. If we simply pass the redshift abscissa to the function with no further options, the solution will not have any source of reionization, and helium is ignored. The initial conditions can be manually passed to the solver through the keyword argument `init_cond`, but not initializing it will result in the solver starting at the standard ionization and temperature values at `rs_vec[0]`. "
   ]
  },
  {
   "cell_type": "code",
   "execution_count": null,
   "metadata": {},
   "outputs": [],
   "source": [
    "soln_no_He = tla.get_history(rs_vec)"
   ]
  },
  {
   "cell_type": "markdown",
   "metadata": {},
   "source": [
    "If we would like to also solve for the helium ionization fraction, i.e. solve the system\n",
    "\n",
    "$$ \\dot{T}_m = \\dot{T}_m^{(0)}, \\qquad \\dot{x}_\\text{HII} = \\dot{x}_\\text{HII}^{(0)}, \\qquad \\dot{x}_\\text{HeII} = \\dot{x}_\\text{HeII}^{(0)}, $$\n",
    "\n",
    "we will need to set the `helium_TLA` flag to `True`. Here is how we call the function:\n"
   ]
  },
  {
   "cell_type": "code",
   "execution_count": null,
   "metadata": {},
   "outputs": [],
   "source": [
    "soln_with_He = tla.get_history(rs_vec, helium_TLA=True)"
   ]
  },
  {
   "cell_type": "markdown",
   "metadata": {},
   "source": [
    "The solution is returned as an array with dimensions `(rs_vec.size, 4)`. Each column corresponds to the solution for ($T_m$ in eV, $x_\\mathrm{HII}$, $x_\\mathrm{HeII}$, $x_\\mathrm{HeIII}$). Let's plot temperature in K, and the ionization fraction $x_e = x_\\mathrm{HII} + x_\\mathrm{HeII}$ as a function of redshift $1+z$. We will plot both solutions for comparison."
   ]
  },
  {
   "cell_type": "code",
   "execution_count": null,
   "metadata": {
    "scrolled": false
   },
   "outputs": [],
   "source": [
    "Tm = soln_no_He[:,0]/phys.kB\n",
    "\n",
    "xe_no_He   = soln_no_He[:,1]\n",
    "# The other columns with xHeII and xHeIII are negligible.\n",
    "xe_with_He = soln_with_He[:,1] + soln_with_He[:,2]\n",
    "#The last column with xHeIII is negligible\n",
    "\n",
    "\n",
    "fig_He = plt.figure(figsize=(15,6.5))\n",
    "\n",
    "ax = plt.subplot(1,2,1)\n",
    "\n",
    "plt_T_IGM, = plt.plot(rs_vec, Tm, label='IGM Temperature')\n",
    "# Plot the CMB temperature for comparison, using the function phys.TCMB\n",
    "plt_T_CMB, = plt.plot(rs_vec, phys.TCMB(rs_vec)/phys.kB, 'k--', label='CMB Temperature')\n",
    "\n",
    "ax.set_xscale('log')\n",
    "ax.set_yscale('log')\n",
    "\n",
    "plt.legend(handles=[plt_T_IGM, plt_T_CMB], loc=4)\n",
    "\n",
    "\n",
    "plt.title(r'\\bf{Temperature History}')\n",
    "plt.xlabel(r'Redshift $(1+z)$')\n",
    "plt.ylabel('Temperature [K]')\n",
    "plt.axis([1, 2e3, 1e-2, 1e4])\n",
    "\n",
    "ax = plt.subplot(1,2,2)\n",
    "\n",
    "plt_He,    = plt.plot(rs_vec, xe_with_He, label=r'$x_e$, with He')\n",
    "plt_no_He, = plt.plot(rs_vec, xe_no_He,   label=r'$x_e$, no He')\n",
    "\n",
    "plt.legend(handles=[plt_He, plt_no_He], loc=2)\n",
    "\n",
    "# ax.set_xscale('log')\n",
    "ax.set_yscale('log')\n",
    "\n",
    "plt.title(r'\\bf{Ionization History}')\n",
    "plt.xlabel(r'Redshift $(1+z)$')\n",
    "plt.ylabel(r'Free Electron Fraction $x_e$')\n",
    "plt.axis([1, 3e3, 1e-4, 2.7])\n",
    "\n",
    "from matplotlib.transforms import blended_transform_factory\n",
    "from mpl_toolkits.axes_grid1.inset_locator import inset_axes\n",
    "from mpl_toolkits.axes_grid1.inset_locator import mark_inset\n",
    "\n",
    "transform = blended_transform_factory(fig_He.transFigure, ax.transAxes)\n",
    "axins = inset_axes(ax,  width=\"22%\", height=\"50%\",\n",
    "                    bbox_to_anchor=(0, 0.1, 0.885, 0.885),\n",
    "                    bbox_transform=transform, loc=4, borderpad=0)\n",
    "\n",
    "mark_inset(ax, axins, loc1=2, loc2=4, fc=\"none\", ec=\"0.5\")\n",
    "\n",
    "plt.plot(rs_vec, xe_with_He)\n",
    "plt.plot(rs_vec, xe_no_He)\n",
    "plt.title(r'\\bf{Helium Recombination}', fontsize=18, y = 0.95)\n",
    "plt.yticks([0.96, 1., 1.04, 1.08, 1.12])\n",
    "plt.xticks([1600, 2000, 2400, 2800])\n",
    "plt.axis([1.4e3, 3e3, 0.95, 1.13])"
   ]
  },
  {
   "cell_type": "markdown",
   "metadata": {},
   "source": [
    "A few technical details to note.  Ionization levels are solved numerically using the variable \n",
    "\n",
    "$$\\zeta_i \\equiv \\text{arctanh} \\left[\\frac{2}{\\chi_i}\\left(x_i - \\frac{\\chi_i}{2} \\right) \\right]$$\n",
    "\n",
    "for $i = $ HII, HeII and HeIII, with $\\chi_i=1$ for HII and $\\chi_i = \\mathcal{F}_\\text{He}$ for HeII and HeIII. This guarantees that the ionization fraction $x_e$ is bounded between 0 and 1. As a result, it is common to find that $x_i$ values may not be completely zero when they are expected to be, but instead have some small, non-zero value. This is simply a negligible numerical error that can be ignored. Ionization levels below $10^{-12}$ should not be regarded as accurate. "
   ]
  },
  {
   "cell_type": "markdown",
   "metadata": {},
   "source": [
    "## Reionization"
   ]
  },
  {
   "cell_type": "markdown",
   "metadata": {},
   "source": [
    "### Default Model"
   ]
  },
  {
   "cell_type": "markdown",
   "metadata": {},
   "source": [
    "The solver can also accept a reionization model. A default reionization model is included with `DarkHistory`. This model combines the fiducial photoionization and photoheating rates provided in [[1]](#cite_rates1) with rates for collisional ionization, collisional excitation, recombination cooling and bremsstrahlung cooling given in [[2]](#cite_rates2), in order to obtain the ionization/temperature change during reionization (for more details, refer to the paper). The photoionization and photoheating data for the model are stored in [*history.reionization*](https://darkhistory.readthedocs.io/en/latest/_autosummary/darkhistory/history/darkhistory.history.reionization.html).\n",
    "\n",
    "Reionization models must come with a redshift at which they turn on, $1+z_\\text{re}$ (the default model has $1+z_\\text{re} = 16.1$, and is set automatically by the code). Prior to reionization, the solver will integrate the usual set of equations without reionization:\n",
    "\n",
    "$$ \\dot{T}_m = \\dot{T}_m^{(0)}, \\qquad \\dot{x}_\\text{HII} = \\dot{x}_\\text{HII}^{(0)}, \\qquad \\dot{x}_\\text{HeII} = \\dot{x}_\\text{HeII}^{(0)}, $$\n",
    "\n",
    "Once reionization starts, it will instead integrate\n",
    "\n",
    "$$ \\dot{T}_m = \\dot{T}_m^{(0)} + \\dot{T}_m^\\text{re}, \\qquad \\dot{x}_\\text{HII} = \\dot{x}_\\text{HII}^\\text{re}, \\qquad \\dot{x}_\\text{HeII} = \\dot{x}_\\text{HeII}^\\text{re}, $$\n",
    "\n",
    "To obtain the temperature/ionization history with the default reionization model, simply specify `reion_switch = True`. In the default case, the solver knows when to switch to the reionization equations. For other models, the user must also specify the `reion_rs` flag. In this example, we will also solve for helium as well, which is the self-consistent thing to do here."
   ]
  },
  {
   "cell_type": "code",
   "execution_count": null,
   "metadata": {},
   "outputs": [],
   "source": [
    "soln_default_reion = tla.get_history(rs_vec, helium_TLA=True, reion_switch=True)"
   ]
  },
  {
   "cell_type": "markdown",
   "metadata": {},
   "source": [
    "And now plot the results. These results should be compared to Fig. 6 of [[1]](#cite_rates1) and are in good agreement."
   ]
  },
  {
   "cell_type": "code",
   "execution_count": null,
   "metadata": {
    "scrolled": false
   },
   "outputs": [],
   "source": [
    "fig_reion=plt.figure(figsize=(15,6.5))\n",
    "\n",
    "ax = plt.subplot(1,2,1)\n",
    "\n",
    "plt_Tm_reion, = plt.plot(rs_vec, soln_default_reion[:,0]/phys.kB, label=r'Matter Temperature $T_m$')\n",
    "\n",
    "# Text\n",
    "plt.text(0.06, 0.88, 'Reionization (Puchwein+)', fontsize=20, transform=ax.transAxes) \n",
    "\n",
    "leg = plt.legend(handles=[plt_Tm_reion], loc=3)\n",
    "\n",
    "plt.title(r'\\bf{Temperature History}')\n",
    "plt.xlabel('Redshift (1+z)')\n",
    "plt.ylabel(r'Temperature [K]')\n",
    "plt.axis([1, 17.5, 0, 20000])\n",
    "\n",
    "ax = plt.subplot(1,2,2)\n",
    "\n",
    "plt_xHII, = plt.plot(rs_vec, soln_default_reion[:,1], linewidth=2, label=r'$n_\\mathrm{HII}/n_\\mathrm{H}$')\n",
    "plt_xHeII, = plt.plot(rs_vec, soln_default_reion[:,2]/phys.chi, linewidth=2, label=r'$n_\\mathrm{HeII}/n_\\mathrm{He}$')\n",
    "# The solution is stored as nHeII/nH, so it needs to be converted to nHeII/nHe. \n",
    "plt_xHeIII, = plt.plot(rs_vec, soln_default_reion[:,3]/phys.chi, linewidth=2, label=r'$n_\\mathrm{HeIII}/n_\\mathrm{He}$')\n",
    "# Same for HeIII. \n",
    "\n",
    "# Text\n",
    "plt.text(0.06, 0.88, 'Reionization (Puchwein+)', fontsize=20, transform=ax.transAxes) \n",
    "\n",
    "leg = plt.legend(handles=[plt_xHII, plt_xHeII, plt_xHeIII], loc=5)\n",
    "\n",
    "plt.title(r'\\bf{Ionization History}')\n",
    "plt.xlabel('Redshift (1+z)')\n",
    "plt.ylabel('Ionization Fraction')\n",
    "plt.axis([1, 17.5, 0, 1.2])"
   ]
  },
  {
   "cell_type": "markdown",
   "metadata": {},
   "source": [
    "### User-Defined Model"
   ]
  },
  {
   "cell_type": "markdown",
   "metadata": {},
   "source": [
    "The user may enter their own photoionization and photoheating rates into the TLA solver. This is done by defining two tuples of functions, each containing the photoionization and photoheating rates respectively of HI, HeI and HeII. Here, we define functions `photoion_rate` and `photoheat_rate` to return these tuples, given some new photoionization and photoheating rates. In this example, we use the rates from [[3]](#cite_rates3)."
   ]
  },
  {
   "cell_type": "code",
   "execution_count": null,
   "metadata": {},
   "outputs": [],
   "source": [
    "def photoion_rate():\n",
    "    \n",
    "    rs_vec = 1. + np.array([\n",
    "        0.00, 0.05, 0.10, 0.16, 0.21, 0.27, 0.33, 0.40, 0.47,\n",
    "        0.54, 0.62, 0.69, 0.78, 0.87, 0.96, 1.05, 1.15, 1.26, \n",
    "        1.37, 1.49, 1.61, 1.74, 1.87, 2.01, 2.16, 2.32, 2.48,\n",
    "        2.65, 2.83, 3.02, 3.21, 3.42, 3.64, 3.87, 4.11, 4.36,\n",
    "        4.62, 4.89, 5.18, 5.49, 5.81, 6.14, 6.49, 6.86, 7.25,\n",
    "        7.65, 8.07, 8.52, 8.99, 9.48, 9.99, 10.50, 11.10, 11.70,\n",
    "        12.30, 13.00, 13.70, 14.40, 15.10\n",
    "    ])\n",
    "    \n",
    "    rate_vec_HI = np.array([\n",
    "        22.8, 28.4, 35.4, 44.0, 54.6, 67.4, 83.1, 102, 125,\n",
    "        152, 185, 223, 267, 318, 376, 440, 510, 585, 660, 732, \n",
    "        799, 859, 909, 944, 963, 965, 950, 919, 875, 822, 765, \n",
    "        705, 647, 594, 546, 504, 469, 441, 412, 360, 293, 230,\n",
    "        175, 129, 92.8, 65.5, 45.6, 31.2, 21.2, 14.3, 9.59, \n",
    "        6.40, 4.27, 2.92, 1.73, 1.02, 0.592, 0.341, 0.194\n",
    "    ]) * 1e-15\n",
    "    \n",
    "    rate_vec_HeI = np.array([\n",
    "        12.4, 15.7, 19.6, 24.6, 30.7, 38.3, 47.5, 58.7, 72.2,\n",
    "        88.4, 108, 130, 157, 187, 222, 261, 302, 346, 391, \n",
    "        434, 474, 509, 538, 557, 567, 566, 555, 535, 508,\n",
    "        476, 441, 406, 372, 341, 314, 291, 271, 253, 237, 214,\n",
    "        184, 154, 125, 99.2, 76.1, 56.8, 41.4, 29.6, 20.7, \n",
    "        14.4, 9.82, 6.67, 4.53, 3.24, 2.02, 1.23, 0.746, 0.446,\n",
    "        0.262\n",
    "    ]) * 1e-15\n",
    "    \n",
    "    rate_vec_HeII = np.array([\n",
    "        0.555, 0.676, 0.823, 1.00, 1.22, 1.48, 1.80, 2.18,\n",
    "        2.63, 3.17, 3.80, 4.54, 5.38, 6.33, 7.38, 8.52, \n",
    "        9.70, 10.9, 11.9, 12.7, 13.2, 13.4, 13.3, 12.8, \n",
    "        11.9, 10.6, 9.04, 7.22, 5.30, 3.51, 2.08, 1.14,\n",
    "        0.591, 0.302, 0.152, 0.0760, 0.0375, 0.0182,\n",
    "        0.00857, 0.00323, 0.00117, 4.42e-4, 1.73e-4, \n",
    "        7.01e-5, 2.92e-5, 1.25e-5, 5.67e-6, 2.74e-6, 1.44e-6,\n",
    "        8.19e-7, 4.99e-7, 3.25e-7, 2.12e-7, 1.43e-7, 9.84e-8,\n",
    "        6.81e-8, 4.73e-8, 3.30e-8, 1.92e-8\n",
    "    ]) * 1e-15\n",
    "\n",
    "    def ion_rate_HI(rs):\n",
    "        log10_rate = np.interp(rs, rs_vec, np.log10(rate_vec_HI))\n",
    "        return 10**log10_rate\n",
    "    \n",
    "    def ion_rate_HeI(rs):\n",
    "        log10_rate = np.interp(rs, rs_vec, np.log10(rate_vec_HeI))\n",
    "        return 10**log10_rate\n",
    "    \n",
    "    def ion_rate_HeII(rs):\n",
    "        log10_rate = np.interp(rs, rs_vec, np.log10(rate_vec_HeII))\n",
    "        return 10**log10_rate\n",
    "\n",
    "    return (ion_rate_HI, ion_rate_HeI, ion_rate_HeII)\n",
    "\n",
    "def photoheat_rate():\n",
    "    \n",
    "    rs_vec = 1. + np.array([\n",
    "        0.00, 0.05, 0.10, 0.16, 0.21, 0.27, 0.33, 0.40, 0.47,\n",
    "        0.54, 0.62, 0.69, 0.78, 0.87, 0.96, 1.05, 1.15, 1.26, \n",
    "        1.37, 1.49, 1.61, 1.74, 1.87, 2.01, 2.16, 2.32, 2.48,\n",
    "        2.65, 2.83, 3.02, 3.21, 3.42, 3.64, 3.87, 4.11, 4.36,\n",
    "        4.62, 4.89, 5.18, 5.49, 5.81, 6.14, 6.49, 6.86, 7.25,\n",
    "        7.65, 8.07, 8.52, 8.99, 9.48, 9.99, 10.50, 11.10, 11.70,\n",
    "        12.30, 13.00, 13.70, 14.40, 15.10\n",
    "    ])\n",
    "    \n",
    "    rate_vec_HI = np.array([\n",
    "        8.89, 11.1, 13.9, 17.3, 21.5, 26.6, 32.9, 40.5, 49.6, \n",
    "        60.5, 73.4, 88.5, 106, 126, 149, 175, 203, 232, 262,\n",
    "        290, 317, 341, 360, 374, 381, 382, 375, 363, 346, 325,\n",
    "        302, 279, 257, 236, 218, 202, 189, 178, 167, 148, 123,\n",
    "        98.9, 77.1, 58.3, 43.0, 31.0, 21.9, 15.3, 10.5, 7.13, \n",
    "        4.81, 3.23, 2.17, 1.51, 0.915, 0.546, 0.323, 0.189, 0.110\n",
    "    ]) * 1e-14\n",
    "    \n",
    "    rate_vec_HeI = np.array([\n",
    "        11.2, 14.0, 17.4, 21.6, 26.7, 33.1, 40.8, 50.2, 61.5,\n",
    "        75.1, 91.1, 110, 132, 157, 186, 217, 251, 287, 323, \n",
    "        357, 387, 413, 432, 444, 446, 438, 422, 398, 368, 336,\n",
    "        304, 274, 249, 227, 209, 194, 181, 170, 160, 146, 130, \n",
    "        112, 95.2, 78.3, 62.5, 48.3, 36.3, 26.6, 19.1, 13.4, \n",
    "        9.27, 6.36, 4.35, 3.14, 1.98, 1.22, 0.749, 0.455, 0.270\n",
    "    ])* 1e-14\n",
    "\n",
    "    rate_vec_HeII = np.array([\n",
    "        1.14, 1.38, 1.68, 2.03, 2.45, 2.96, 3.57, 4.29, 5.14,\n",
    "        6.15, 7.32, 8.67, 10.2, 11.9, 13.9, 15.9, 18.1, 20.2,\n",
    "        22.1, 23.7, 24.7, 25.3, 25.2, 24.4, 22.9, 20.7, 17.8,\n",
    "        14.5, 11.1, 7.75, 4.97, 2.96, 1.68, 0.925, 0.501, 0.267,\n",
    "        0.141, 0.0727, 0.0365, 0.0156, 0.00624, 0.00269, 0.00128,\n",
    "        6.74e-4, 3.88e-4, 2.40e-4, 1.55e-4, 1.03e-4, 6.98e-5, \n",
    "        4.76e-5, 3.26e-5, 2.24e-5, 1.53e-5, 1.06e-5, 7.52e-6,\n",
    "        5.31e-6, 3.73e-6, 2.57e-6, 1.54e-6\n",
    "    ]) * 1e-14\n",
    "\n",
    "    def heat_rate_HI(rs):\n",
    "        log10_rate = np.interp(rs, rs_vec, np.log10(rate_vec_HI))\n",
    "        return 10**log10_rate\n",
    "    \n",
    "    def heat_rate_HeI(rs):\n",
    "        log10_rate = np.interp(rs, rs_vec, np.log10(rate_vec_HeI))\n",
    "        return 10**log10_rate\n",
    "    \n",
    "    def heat_rate_HeII(rs):\n",
    "        log10_rate = np.interp(rs, rs_vec, np.log10(rate_vec_HeII))\n",
    "        return 10**log10_rate\n",
    "\n",
    "    return (heat_rate_HI, heat_rate_HeI, heat_rate_HeII)\n",
    "\n"
   ]
  },
  {
   "cell_type": "markdown",
   "metadata": {},
   "source": [
    "Now we call the solver. In addition to setting `reion_switch=True`, we must also specify the redshift `reion_rs` at which reionization effects start, as well as the two tuples for `photoion_rate_func` and `photoheat_rate_func` respectively."
   ]
  },
  {
   "cell_type": "code",
   "execution_count": null,
   "metadata": {},
   "outputs": [],
   "source": [
    "soln_user_reion = tla.get_history(\n",
    "    rs_vec, helium_TLA=True, reion_switch=True, \n",
    "    reion_rs = 16.1, photoion_rate_func=photoion_rate(), photoheat_rate_func=photoheat_rate()\n",
    ")"
   ]
  },
  {
   "cell_type": "markdown",
   "metadata": {},
   "source": [
    "Plot the results, and compare them to the our default model. Again, this shows good agreement with Fig. 6 of [[1]](#cite_rates1)."
   ]
  },
  {
   "cell_type": "code",
   "execution_count": null,
   "metadata": {
    "scrolled": false
   },
   "outputs": [],
   "source": [
    "plt.figure(figsize=(15,6.5))\n",
    "\n",
    "ax = plt.subplot(1,2,1)\n",
    "plt.rc('text', usetex=True)\n",
    "\n",
    "plt_Tm_Puchwein, = plt.plot(rs_vec, soln_default_reion[:,0]/phys.kB, ':', label='Matter Temperature, Puchwein+')\n",
    "plt_Tm_Haardt, = plt.plot(rs_vec, soln_user_reion[:,0]/phys.kB, label='Matter Temperature, Haardt+')\n",
    "\n",
    "plt.legend(handles=[plt_Tm_Puchwein, plt_Tm_Haardt])\n",
    "\n",
    "\n",
    "plt.title(r'\\bf{Temperature History}')\n",
    "plt.xlabel('Redshift (1+z)')\n",
    "plt.ylabel('Temperature [K]')\n",
    "plt.axis([1, 17.5, 0, 20000])\n",
    "\n",
    "ax = plt.subplot(1,2,2)\n",
    "\n",
    "plt_xHII_Puchwein, = plt.plot(\n",
    "    rs_vec, soln_default_reion[:,1], ':',\n",
    "    label=r'$n_\\mathrm{HII}/n_\\mathrm{H}$, Puchwein+'\n",
    ")\n",
    "plt_xHII_Haardt, = plt.plot(\n",
    "    rs_vec, soln_user_reion[:,1],\n",
    "    label=r'$n_\\mathrm{HII}/n_\\mathrm{H}$, Haardt+'\n",
    ")\n",
    "plt_xHeIII_Puchwein, = plt.plot(\n",
    "    rs_vec, soln_default_reion[:,3]/phys.chi, ':',\n",
    "    label=r'$n_\\mathrm{HeIII}/n_\\mathrm{He}$, Puchwein+'\n",
    ")\n",
    "plt_xHeIII_Haardt, = plt.plot(\n",
    "    rs_vec, soln_user_reion[:,3]/phys.chi, \n",
    "    label=r'$n_\\mathrm{HeIII}/n_\\mathrm{He}$, Haardt+'\n",
    ")\n",
    "\n",
    "plt.legend(handles=[plt_xHII_Puchwein, plt_xHII_Haardt, plt_xHeIII_Puchwein, plt_xHeIII_Haardt], loc=1)\n",
    "\n",
    "plt.title(r'\\bf{Ionization History}')\n",
    "plt.xlabel('Redshift (1+z)')\n",
    "plt.ylabel('Ionization Fraction')\n",
    "plt.axis([1, 17.5, 0, 1.55])"
   ]
  },
  {
   "cell_type": "markdown",
   "metadata": {},
   "source": [
    "### Fixed Ionization History"
   ]
  },
  {
   "cell_type": "markdown",
   "metadata": {},
   "source": [
    "A less self-consistent way to model reionization is to fix the ionization history once reionization begins. When combined with exotic sources of energy injection, this treatment will not account for additional ionization from the energy injection, while the energy deposition into heating will be calculated based only on the fixed ionization history that has been specified. However, if we expect the additional ionization from energy injection to only be a small perturbation on top of reionization, this may be a good approximation.\n",
    "\n",
    "We will now take the standard $\\text{tanh}$ model that is used in [[4]](#cite_tanh), with\n",
    "\n",
    "$$ x_e = \\frac{1+\\mathcal{F}_\\text{He}}{2} \\left[1 + \\tanh \\left( \\frac{ \\eta - \\eta_\\text{re}}{\\delta \\eta} \\right) \\right] . $$\n",
    "\n",
    "$\\eta \\equiv (1+z)^{3/2}$, and we take $\\delta \\eta = 0.75 (1+z)^{1/2}$. We choose $z_\\text{re} = 8.8$ and $\\delta \\eta = 1.5(1+z)^{1/2} \\times 0.7$.\n",
    "\n",
    "For simplicity, `DarkHistory` always assumes $n_\\text{HII} = n_\\text{HeII}$, a standard assumption in many reionization models. Changing this assumption would only require a relatively straightforward but messy modification to [*history.tla.get_history()*](https://darkhistory.readthedocs.io/en/latest/_autosummary/darkhistory/history/tla/darkhistory.history.tla.get_history.html). We do not implement the full reionization of HeII to HeIII.\n",
    "\n",
    "We first define the model as a function that takes in redshift $1+z$ and returns the $x_e$ value:"
   ]
  },
  {
   "cell_type": "code",
   "execution_count": null,
   "metadata": {},
   "outputs": [],
   "source": [
    "# Define the standard ionization history as an interpolation function for convenience. \n",
    "\n",
    "def xe_reion_func(rs):\n",
    "    # Parameters of the model.\n",
    "    \n",
    "    f = 1. + phys.chi\n",
    "    delta_z = 0.7\n",
    "    delta_eta = 1.5*rs**0.5*delta_z\n",
    "    z_re = 8.8\n",
    "    eta = rs**(3/2)\n",
    "    eta_re = (1 + z_re)**(3/2)\n",
    "    \n",
    "    reion_model_xe = (f/2)*(1 + np.tanh((eta_re - eta)/delta_eta))\n",
    "    \n",
    "    return reion_model_xe"
   ]
  },
  {
   "cell_type": "markdown",
   "metadata": {},
   "source": [
    "Then, we pass it to the solver through the flag `xe_reion_func`. Remember to also specify `reion_rs`, which we take to be $1+z_\\text{re} = 10$ here. In order to try to give smooth solutions, the switchover point into the reionization model is *not* given strictly by `reion_rs`, but by the largest redshift where `xe_reion_func` first returns a value of $x_e$ that exceeds the solution without reionization."
   ]
  },
  {
   "cell_type": "code",
   "execution_count": null,
   "metadata": {},
   "outputs": [],
   "source": [
    "soln_fixed_reion = tla.get_history(\n",
    "    rs_vec, reion_switch=True, helium_TLA=True,\n",
    "    reion_rs = 13., xe_reion_func = xe_reion_func\n",
    ")"
   ]
  },
  {
   "cell_type": "markdown",
   "metadata": {},
   "source": [
    "And the plot! Note that this treatment completely neglects the photoheating contribution to the IGM temperature, leading to a very cold IGM compared to the earlier, more complete reionization models. This may however still be useful for setting lower bounds. "
   ]
  },
  {
   "cell_type": "code",
   "execution_count": null,
   "metadata": {},
   "outputs": [],
   "source": [
    "plt.figure(figsize=(15,6.5))\n",
    "\n",
    "ax = plt.subplot(1,2,1)\n",
    "\n",
    "plt_TIGM, = plt.plot(rs_vec, soln_fixed_reion[:,0]/phys.kB, label=r'Matter Temperature $T_m$')\n",
    "\n",
    "# Text\n",
    "plt.text(0.06, 0.88, 'Reionization (tanh)', fontsize=20, transform=ax.transAxes) \n",
    "\n",
    "plt.axis([1, 18.5, 1, 12.5])\n",
    "plt.title(r'\\bf{Temperature History}')\n",
    "plt.xlabel('Redshift (1+z)')\n",
    "plt.ylabel('Temperature [K]')\n",
    "\n",
    "leg=plt.legend(handles=[plt_TIGM], loc=4)\n",
    "\n",
    "ax = plt.subplot(1,2,2)\n",
    "\n",
    "plt_xHII,  = plt.plot(rs_vec, soln_fixed_reion[:,1], label=r'$n_\\mathrm{HII}/n_\\mathrm{H}$')\n",
    "plt_xHeII, = plt.plot(rs_vec, soln_fixed_reion[:,2], label=r'$n_\\mathrm{HeII}/n_\\mathrm{H}$')\n",
    "plt_xe,    = plt.plot(rs_vec, soln_fixed_reion[:,1] + soln_fixed_reion[:,2], label=r'$n_e/n_\\mathrm{H}$')\n",
    "\n",
    "# Text\n",
    "plt.text(0.06, 0.88, 'Reionization (tanh)', fontsize=20, transform=ax.transAxes) \n",
    "\n",
    "leg=plt.legend(handles=[plt_xHII, plt_xHeII, plt_xe], loc=5)\n",
    "\n",
    "plt.axis([1, 18.5, -0.1, 1.4])\n",
    "\n",
    "plt.title(r'\\bf{Ionization History}')\n",
    "plt.xlabel(r'Redshift $(1+z)$')\n",
    "plt.ylabel(r'Ionization Fraction')"
   ]
  },
  {
   "cell_type": "markdown",
   "metadata": {},
   "source": [
    "## Reionization + Dark Matter"
   ]
  },
  {
   "cell_type": "markdown",
   "metadata": {},
   "source": [
    "### Dark Matter"
   ]
  },
  {
   "cell_type": "markdown",
   "metadata": {},
   "source": [
    "Now, we will introduce dark matter into the TLA equations. We introduce a dark matter species with mass $m_\\chi = $ 100 MeV that decays with some (long) lifetime into an $e^+e^-$ pair. The energy injection rate is:\n",
    "\n",
    "$$ \\left( \\frac{dE}{dV \\, dt} \\right)_{\\text{inj.}} = \\frac{\\rho_{\\text{DM},0}}{\\tau} (1 + z)^3  $$\n",
    "\n",
    "where $\\tau$ is the lifetime, and $\\rho_{\\text{DM},0}$ is the dark matter density today. \n",
    "\n",
    "In this example, we will simply use the $f_c(z)$ computed in DarkHistory without backreaction.  We call these $f_c(z)$ values the \"baseline $f_c(z)$\" values. *If the user only intends to use these baseline $f_c(z)$ values, then `get_history()` alone is sufficient for all purposes*. The rest of `DarkHistory` is focused on correctly computing $f_c(z,\\mathbf{x})$ to ensure that backreaction is taken into account.\n",
    "\n",
    "There are two ways to solve the TLA with DM injection using the baseline $f_c(z)$, i.e. without backreaction. The user can call `main.evolve()` with `backreaction = False` or, if the only information they require is the matter temperature and ionization levels, they can directly call `get_history()` with `baseline_f=True`. These $f_c(z)$ values were calculated by Darkhistory and are provided in the downloaded data folder. `get_history()` is also much faster, since it does not calculate spectra."
   ]
  },
  {
   "cell_type": "markdown",
   "metadata": {},
   "source": [
    "Once we specify the DM parameters, we can now call the solver in the manner shown below (we turn off helium for this example).  We set $m_\\chi = 100 $ MeV and $\\tau = 3 \\times 10^{25}$s.  With dark matter, the redshift cannot go below $1+z = 4$, where the `DarkHistory` calculation of $f_c(z)$ stops."
   ]
  },
  {
   "cell_type": "code",
   "execution_count": null,
   "metadata": {
    "scrolled": false
   },
   "outputs": [],
   "source": [
    "%autoreload\n",
    "rs_vec_DM = np.flipud(np.arange(4, 3000., 0.1))\n",
    "\n",
    "soln_DM = tla.get_history(\n",
    "    rs_vec_DM, baseline_f = True,\n",
    "    inj_particle = 'elec', DM_process = 'decay',\n",
    "    mDM=1e8, lifetime = 3e25,\n",
    "    reion_switch=False,\n",
    "    helium_TLA=False\n",
    ")"
   ]
  },
  {
   "cell_type": "markdown",
   "metadata": {},
   "source": [
    "And this is the outcome of the computation. We will compare these results with the standard solution with no dark matter energy injection or reionization, which is accessible through `physics.xH_std` and `physics.Tm_std`. "
   ]
  },
  {
   "cell_type": "code",
   "execution_count": null,
   "metadata": {
    "scrolled": false
   },
   "outputs": [],
   "source": [
    "Tm_DM = soln_DM[:,0]/phys.kB\n",
    "xHII_DM = soln_DM[:,1]\n",
    "\n",
    "fig_DM = plt.figure(figsize=(15,6.5))\n",
    "\n",
    "ax = plt.subplot(1,2,1)\n",
    "\n",
    "plt_T_DM,  = plt.plot(rs_vec_DM, Tm_DM, label=r'Matter Temperature $T_m$, with DM')\n",
    "plt_T_std, = plt.plot(rs_vec_DM, phys.Tm_std(rs_vec_DM)/phys.kB, label=r'Matter Temperature $T_m$, no DM') \n",
    "# Plot the CMB temperature for comparison, using the function phys.TCMB\n",
    "plt_T_CMB, = plt.plot(rs_vec_DM, phys.TCMB(rs_vec_DM)/phys.kB, 'k--', label=r'CMB Temperature $T_\\mathrm{CMB}$')\n",
    "\n",
    "# Text\n",
    "plt.text(0.06, 0.88, r'$\\chi \\to e^+e^-$, $m_\\chi$ = 100 MeV', fontsize=20, transform=ax.transAxes) \n",
    "plt.text(0.06, 0.82, r'$\\tau = 3 \\times 10^{25}$ s', fontsize=20, transform=ax.transAxes)\n",
    "\n",
    "ax.set_xscale('log')\n",
    "ax.set_yscale('log')\n",
    "\n",
    "leg = plt.legend(handles=[plt_T_DM, plt_T_std, plt_T_CMB], loc=4)\n",
    "\n",
    "\n",
    "plt.title(r'\\bf{Temperature History}')\n",
    "plt.xlabel(r'Redshift $(1+z)$')\n",
    "plt.ylabel('Temperature [K]')\n",
    "plt.axis([4, 3e3, 1e-1, 3e4])\n",
    "\n",
    "ax = plt.subplot(1,2,2)\n",
    "\n",
    "plt_xHII_DM,    = plt.plot(rs_vec_DM, xHII_DM, label=r'$n_\\mathrm{HII}/n_\\mathrm{H}$, with DM')\n",
    "plt_xHII_std,   = plt.plot(rs_vec_DM, phys.xHII_std(rs_vec_DM), label=r'$n_\\mathrm{HII}/n_\\mathrm{H}$, no DM')\n",
    "\n",
    "# Text\n",
    "plt.text(0.06, 0.88, r'$\\chi \\to e^+e^-$, $m_\\chi$ = 100 MeV', fontsize=20, transform=ax.transAxes) \n",
    "plt.text(0.06, 0.82, r'$\\tau = 3 \\times 10^{25}$ s', fontsize=20, transform=ax.transAxes)\n",
    "\n",
    "leg = plt.legend(handles=[plt_xHII_DM, plt_xHII_std], loc=4)\n",
    "\n",
    "\n",
    "ax.set_xscale('log')\n",
    "ax.set_yscale('log')\n",
    "\n",
    "plt.title(r'\\bf{Ionization History}')\n",
    "plt.xlabel(r'Redshift $(1+z)$')\n",
    "plt.ylabel(r'Ionization Fraction $x_\\mathrm{HII}$')\n",
    "plt.axis([4, 3e3, 1e-5, 3])\n"
   ]
  },
  {
   "cell_type": "markdown",
   "metadata": {},
   "source": [
    "### Dark Matter and Reionization"
   ]
  },
  {
   "cell_type": "markdown",
   "metadata": {},
   "source": [
    "Now it's time to combine dark matter energy injection with reionization! This is easily done by turning `reion_switch` to `True` to use the default reionization model. Again, for comparison, we provide the solution without and with backreaction turned on.  "
   ]
  },
  {
   "cell_type": "code",
   "execution_count": null,
   "metadata": {},
   "outputs": [],
   "source": [
    "soln_DM_reion = tla.get_history(\n",
    "    rs_vec_DM, baseline_f = True,\n",
    "    inj_particle = 'elec', DM_process = 'decay',\n",
    "    mDM=1e8, lifetime = 3e25,\n",
    "    reion_switch=True,\n",
    "    helium_TLA=True\n",
    ")"
   ]
  },
  {
   "cell_type": "markdown",
   "metadata": {},
   "source": [
    "To calculate the result with backreaction, [*main.evolve()*](https://darkhistory.readthedocs.io/en/latest/_autosummary/main/main.evolve.html) must be used, with `backreaction = True`. For the case of $\\chi \\to e^+e^-$ without any electroweak corrections, `primary` must be set to `elec_delta`. Since we are importing `main` for the first time, the transfer functions will be loaded. We'll compute both the results without reionization `soln_DM_BR` and `soln_DM_reion_BR`. Reionization is turned on by setting `reion_switch = True`, and uses the default reionization model. `helium_TLA` should be set to `True` as well for consistency.\n",
    "\n",
    "Without reionization, `coarsen_factor = 32` is a reasonable choice, since the temperature changes slowly with redshift. Coarsening with reionization should be used with caution, due to rapid changes in temperature that should be integrated over small step sizes. "
   ]
  },
  {
   "cell_type": "code",
   "execution_count": null,
   "metadata": {},
   "outputs": [],
   "source": [
    "%autoreload 2\n",
    "\n",
    "import darkhistory.main as main\n",
    "\n",
    "soln_DM_BR = main.evolve(\n",
    "    DM_process='decay', mDM=1e8, lifetime=3e25, primary='elec_delta',\n",
    "    start_rs = 3000,\n",
    "    coarsen_factor=32, backreaction=True\n",
    ")\n",
    "\n",
    "soln_DM_reion_BR = main.evolve(\n",
    "    DM_process='decay', mDM=1e8, lifetime=3e25, primary='elec_delta',\n",
    "    start_rs = 3000,\n",
    "    coarsen_factor=12, backreaction=True, helium_TLA=True, reion_switch=True\n",
    ")"
   ]
  },
  {
   "cell_type": "markdown",
   "metadata": {},
   "source": [
    "Let's compare the various solutions."
   ]
  },
  {
   "cell_type": "code",
   "execution_count": null,
   "metadata": {
    "scrolled": false
   },
   "outputs": [],
   "source": [
    "# DM, no reionization, no backreaction.\n",
    "Tm_DM   = soln_DM[:,0]/phys.kB\n",
    "xHII_DM = soln_DM[:,1]\n",
    "\n",
    "# DM, no reionization, with backreaction.\n",
    "rs_vec_BR  = soln_DM_BR['rs']\n",
    "Tm_DM_BR   = soln_DM_BR['Tm']/phys.kB\n",
    "xHII_DM_BR = soln_DM_BR['x'][:,0]\n",
    "\n",
    "# DM, reionization, no backreaction.\n",
    "Tm_DM_reion = soln_DM_reion[:,0]/phys.kB\n",
    "xHII_DM_reion = soln_DM_reion[:,1]\n",
    "\n",
    "# DM, reionization, with backreaction.\n",
    "rs_vec_DM_reion_BR = soln_DM_reion_BR['rs']\n",
    "Tm_DM_reion_BR     = soln_DM_reion_BR['Tm']/phys.kB\n",
    "xHII_DM_reion_BR   = soln_DM_reion_BR['x'][:,0]\n",
    "\n",
    "fig_reion=plt.figure(figsize=(15,6.5))\n",
    "\n",
    "ax = plt.subplot(1,2,1)\n",
    "\n",
    "plt_Tm_DM,          = plt.plot(rs_vec_DM, Tm_DM, ':', linewidth=4, label='Dark Matter')\n",
    "plt_Tm_DM_BR,       = plt.plot(rs_vec_BR, Tm_DM_BR, ':', linewidth=4, label='DM+Backreaction')\n",
    "plt_Tm_reion,       = plt.plot(rs_vec, soln_default_reion[:,0]/phys.kB, 'k--', label='Reionization')\n",
    "plt_Tm_DM_reion,    = plt.plot(rs_vec_DM, Tm_DM_reion, label='Reion.+DM')\n",
    "plt_Tm_DM_reion_BR, = plt.plot(rs_vec_DM_reion_BR, Tm_DM_reion_BR, label='Reion.+DM+Backreaction')\n",
    "\n",
    "# Text\n",
    "plt.text(0.37, 0.88, r'$\\chi \\to e^+e^-$, $m_\\chi$ = 100 MeV', fontsize=20, transform=ax.transAxes) \n",
    "plt.text(0.63, 0.82, r'$\\tau = 3 \\times 10^{25}$ s', fontsize=20, transform=ax.transAxes)\n",
    "\n",
    "leg = plt.legend(handles=[plt_Tm_DM, plt_Tm_DM_BR, plt_Tm_reion, plt_Tm_DM_reion, plt_Tm_DM_reion_BR], loc=(0.33, 0.43))\n",
    "\n",
    "\n",
    "plt.title(r'\\bf{Temperature History}')\n",
    "plt.xlabel('Redshift (1+z)')\n",
    "plt.ylabel('Matter Temperature $T_m$ [K]')\n",
    "plt.axis([4, 22, 0, 25000])\n",
    "\n",
    "ax = plt.subplot(1,2,2)\n",
    "\n",
    "plt_xHII_DM,          = plt.plot(rs_vec_DM, xHII_DM, ':', linewidth=4, label='Dark Matter')\n",
    "plt_xHII_DM_BR,       = plt.plot(rs_vec_BR, xHII_DM_BR, ':', linewidth=4, label='DM+Backreaction')\n",
    "plt_xHII_reion,       = plt.plot(rs_vec, soln_default_reion[:,1], 'k--', label='Reionization')\n",
    "plt_xHII_DM_reion,    = plt.plot(rs_vec_DM, xHII_DM_reion, label=r'Reion.+DM')\n",
    "plt_xHII_DM_reion_BR, = plt.plot(rs_vec_DM_reion_BR, xHII_DM_reion_BR, label='Reion.+DM+Backreaction')\n",
    "\n",
    "# Text\n",
    "plt.text(0.37, 0.88, r'$\\chi \\to e^+e^-$, $m_\\chi$ = 100 MeV', fontsize=20, transform=ax.transAxes) \n",
    "plt.text(0.63, 0.82, r'$\\tau = 3 \\times 10^{25}$ s', fontsize=20, transform=ax.transAxes)\n",
    "\n",
    "leg = plt.legend(handles=[plt_xHII_DM, plt_xHII_DM_BR, plt_xHII_reion, plt_xHII_DM_reion, plt_xHII_DM_reion_BR], loc=(0.33, 0.43))\n",
    "\n",
    "plt.title(r'\\bf{Ionization History}')\n",
    "plt.xlabel('Redshift (1+z)')\n",
    "plt.ylabel(r'Ionization Fraction $x_\\mathrm{HII}$')\n",
    "plt.axis([4, 22, 0, 1.5])"
   ]
  },
  {
   "cell_type": "markdown",
   "metadata": {},
   "source": [
    "## Bibliography"
   ]
  },
  {
   "cell_type": "markdown",
   "metadata": {},
   "source": [
    "[1]<a id='cite_rates1'></a> Ewald Puchwein, Francesco Haardt, Martin G. Haehnelt, and Piero Madau, “Consistent modelling of the meta-galactic UV background and the thermal/ionization history of the intergalactic medium,” (2018), arXiv:1801.04931 [astro-ph.GA]\n",
    "\n",
    "[2]<a id='cite_rates2'></a> James S. Bolton and Martin G. Haehnelt, “The nature and evolution of the highly ionized near-zones in the absorption spectra of z =6 quasars,” Mon. Not. Roy. Astron. Soc. 374, 493–514 (2007), arXiv:astro-ph/0607331 [astro-ph].\n",
    "\n",
    "[3]<a id='cite_rates3'></a> James S. Bolton and Martin G. Haehnelt, “The nature and evolution of the highly ionized near-zones in the absorption spectra of z =6 quasars,” Mon. Not. Roy. Astron. Soc. 374, 493–514 (2007), arXiv:astro-ph/0607331 [astro-ph].\n",
    "\n",
    "[4]<a id='cite_tanh'></a> Antony Lewis, “Cosmological parameters from WMAP 5-year temperature maps,” Phys. Rev. D78, 023002 (2008), arXiv:0804.3865 [astro-ph]."
   ]
  },
  {
   "cell_type": "code",
   "execution_count": null,
   "metadata": {},
   "outputs": [],
   "source": []
  }
 ],
 "metadata": {
  "anaconda-cloud": {},
  "cite2c": {
   "citations": {
    "6232408/3KKTSI4D": {
     "DOI": "10.1103/PhysRevD.94.063507",
     "abstract": "Dark matter annihilation or decay could have a significant impact on the ionization and thermal history of the universe. In this paper, we study the potential contribution of dark matter annihilation (s-wave- or p-wave-dominated) or decay to cosmic reionization, via the production of electrons, positrons and photons. We map out the possible perturbations to the ionization and thermal histories of the universe due to dark matter processes, over a broad range of velocity-averaged annihilation cross sections/decay lifetimes and dark matter masses. We have employed recent numerical studies of the efficiency with which annihilation/decay products induce heating and ionization in the intergalactic medium, and in this work extended them down to a redshift of 1+z=4 for two different reionization scenarios. We also improve on earlier studies by using the results of detailed structure formation models of dark matter haloes and subhaloes that are consistent with up-to-date N-body simulations, with estimates on the uncertainties that originate from the smallest scales. We find that for dark matter models that are consistent with experimental constraints, a contribution of more than 10% to the ionization fraction at reionization is disallowed for all annihilation scenarios. Such a contribution is possible only for decays into electron/positron pairs, for light dark matter with mass mχ≲100  MeV, and a decay lifetime τχ∼1024–1025  s.",
     "author": [
      {
       "family": "Liu",
       "given": "Hongwan"
      },
      {
       "family": "Slatyer",
       "given": "Tracy R."
      },
      {
       "family": "Zavala",
       "given": "Jesús"
      }
     ],
     "container-title": "Phys.Rev.",
     "id": "6232408/3KKTSI4D",
     "issue": "6",
     "issued": {
      "day": 8,
      "month": 9,
      "year": 2016
     },
     "page": "063507",
     "page-first": "063507",
     "title": "Contributions to cosmic reionization from dark matter annihilation and decay",
     "type": "article-journal",
     "volume": "D94"
    },
    "6232408/4FF4XZAM": {
     "DOI": "10.1111/j.1365-2966.2006.11176.x",
     "abstract": "We use state-of-the-art hydrodynamical simulations combined with a 1D radiative transfer code to assess the extent to which the highly ionized regions observed close to z~6 quasars, which we refer to as near-zones, can constrain the ionization state of the surrounding IGM. We find the appearance in Lya absorption of a quasar HII ionization front expanding into a neutral IGM can be very similar to a classical proximity zone, produced by the enhancement in ionizing flux close to a quasar embedded in a highly ionized IGM. The observed sizes of these highly ionized near-zones and their redshift evolution can be reproduced for a wide range of IGM neutral hydrogen fractions for plausible values of the luminosity and lifetime of the quasars. The observed near-zone sizes at the highest observed redshifts are equally consistent with a significantly neutral and a highly ionized surrounding IGM. Stronger constraints on the IGM neutral hydrogen fraction can be obtained by considering the relative size of the near-zones in the Lya and Lyb regions of a quasar spectrum. A large sample of high quality quasar absorption spectra with accurate determinations of near-zone sizes and their redshift evolution in both the Lya and Lyb regions should confirm or exclude the possibility that the Universe is predominantly neutral at the highest observed redshifts. The width of the discrete absorption features in these near-zones will contain important additional information on the ionization state and the previous thermal history of the IGM at these redshifts.",
     "author": [
      {
       "family": "Bolton",
       "given": "James S."
      },
      {
       "family": "Haehnelt",
       "given": "Martin G."
      }
     ],
     "container-title": "Mon.Not.Roy.Astron.Soc.",
     "id": "6232408/4FF4XZAM",
     "issued": {
      "year": 2007
     },
     "page": "493-514",
     "page-first": "493",
     "title": "The nature and evolution of the highly ionized near-zones in the absorption spectra of z~=6 quasars",
     "type": "article-journal",
     "volume": "374"
    },
    "6232408/CEI8B32P": {
     "DOI": "10.1051/0004-6361/201628897",
     "URL": "https://www.aanda.org/articles/aa/abs/2016/12/aa28897-16/aa28897-16.html",
     "abstract": "We investigate constraints on cosmic reionization extracted from the <i>Planck<i/> cosmic microwave background (CMB) data. We combine the <i>Planck<i/> CMB anisotropy data in temperature with the low-multipole polarization data to fit ΛCDM models with various parameterizations of the reionization history. We obtain a Thomson optical depth <i>τ<i/> = 0.058 ± 0.012 for the commonly adopted instantaneous reionization model. This confirms, with data solely from CMB anisotropies, the low value suggested by combining <i>Planck<i/> 2015 results with other data sets, and also reduces the uncertainties. We reconstruct the history of the ionization fraction using either a symmetric or an asymmetric model for the transition between the neutral and ionized phases. To determine better constraints on the duration of the reionization process, we also make use of measurements of the amplitude of the kinetic Sunyaev-Zeldovich (kSZ) effect using additional information from the high-resolution Atacama Cosmology Telescope and South Pole Telescope experiments. The average redshift at which reionization occurs is found to lie between <i>z<i/> = 7.8 and 8.8, depending on the model of reionization adopted. Using kSZ constraints and a redshift-symmetric reionization model, we find an upper limit to the width of the reionization period of Δ<i>z<i/> < 2.8. In all cases, we find that the Universe is ionized at less than the 10% level at redshifts above <i>z<i/> ≃ 10. This suggests that an early onset of reionization is strongly disfavoured by the <i>Planck<i/> data. We show that this result also reduces the tension between CMB-based analyses and constraints from other astrophysical sources.",
     "accessed": {
      "day": 6,
      "month": 3,
      "year": 2019
     },
     "author": [
      {
       "family": "Adam",
       "given": "R."
      },
      {
       "family": "Aghanim",
       "given": "N."
      },
      {
       "family": "Ashdown",
       "given": "M."
      },
      {
       "family": "Aumont",
       "given": "J."
      },
      {
       "family": "Baccigalupi",
       "given": "C."
      },
      {
       "family": "Ballardini",
       "given": "M."
      },
      {
       "family": "Banday",
       "given": "A. J."
      },
      {
       "family": "Barreiro",
       "given": "R. B."
      },
      {
       "family": "Bartolo",
       "given": "N."
      },
      {
       "family": "Basak",
       "given": "S."
      },
      {
       "family": "Battye",
       "given": "R."
      },
      {
       "family": "Benabed",
       "given": "K."
      },
      {
       "family": "Bernard",
       "given": "J.-P."
      },
      {
       "family": "Bersanelli",
       "given": "M."
      },
      {
       "family": "Bielewicz",
       "given": "P."
      },
      {
       "family": "Bock",
       "given": "J. J."
      },
      {
       "family": "Bonaldi",
       "given": "A."
      },
      {
       "family": "Bonavera",
       "given": "L."
      },
      {
       "family": "Bond",
       "given": "J. R."
      },
      {
       "family": "Borrill",
       "given": "J."
      },
      {
       "family": "Bouchet",
       "given": "F. R."
      },
      {
       "family": "Boulanger",
       "given": "F."
      },
      {
       "family": "Bucher",
       "given": "M."
      },
      {
       "family": "Burigana",
       "given": "C."
      },
      {
       "family": "Calabrese",
       "given": "E."
      },
      {
       "family": "Cardoso",
       "given": "J.-F."
      },
      {
       "family": "Carron",
       "given": "J."
      },
      {
       "family": "Chiang",
       "given": "H. C."
      },
      {
       "family": "Colombo",
       "given": "L. P. L."
      },
      {
       "family": "Combet",
       "given": "C."
      },
      {
       "family": "Comis",
       "given": "B."
      },
      {
       "family": "Couchot",
       "given": "F."
      },
      {
       "family": "Coulais",
       "given": "A."
      },
      {
       "family": "Crill",
       "given": "B. P."
      },
      {
       "family": "Curto",
       "given": "A."
      },
      {
       "family": "Cuttaia",
       "given": "F."
      },
      {
       "family": "Davis",
       "given": "R. J."
      },
      {
       "family": "Bernardis",
       "given": "P. de"
      },
      {
       "family": "Rosa",
       "given": "A. de"
      },
      {
       "family": "Zotti",
       "given": "G. de"
      },
      {
       "family": "Delabrouille",
       "given": "J."
      },
      {
       "family": "Valentino",
       "given": "E. Di"
      },
      {
       "family": "Dickinson",
       "given": "C."
      },
      {
       "family": "Diego",
       "given": "J. M."
      },
      {
       "family": "Doré",
       "given": "O."
      },
      {
       "family": "Douspis",
       "given": "M."
      },
      {
       "family": "Ducout",
       "given": "A."
      },
      {
       "family": "Dupac",
       "given": "X."
      },
      {
       "family": "Elsner",
       "given": "F."
      },
      {
       "family": "Enßlin",
       "given": "T. A."
      },
      {
       "family": "Eriksen",
       "given": "H. K."
      },
      {
       "family": "Falgarone",
       "given": "E."
      },
      {
       "family": "Fantaye",
       "given": "Y."
      },
      {
       "family": "Finelli",
       "given": "F."
      },
      {
       "family": "Forastieri",
       "given": "F."
      },
      {
       "family": "Frailis",
       "given": "M."
      },
      {
       "family": "Fraisse",
       "given": "A. A."
      },
      {
       "family": "Franceschi",
       "given": "E."
      },
      {
       "family": "Frolov",
       "given": "A."
      },
      {
       "family": "Galeotta",
       "given": "S."
      },
      {
       "family": "Galli",
       "given": "S."
      },
      {
       "family": "Ganga",
       "given": "K."
      },
      {
       "family": "Génova-Santos",
       "given": "R. T."
      },
      {
       "family": "Gerbino",
       "given": "M."
      },
      {
       "family": "Ghosh",
       "given": "T."
      },
      {
       "family": "González-Nuevo",
       "given": "J."
      },
      {
       "family": "Górski",
       "given": "K. M."
      },
      {
       "family": "Gruppuso",
       "given": "A."
      },
      {
       "family": "Gudmundsson",
       "given": "J. E."
      },
      {
       "family": "Hansen",
       "given": "F. K."
      },
      {
       "family": "Helou",
       "given": "G."
      },
      {
       "family": "Henrot-Versillé",
       "given": "S."
      },
      {
       "family": "Herranz",
       "given": "D."
      },
      {
       "family": "Hivon",
       "given": "E."
      },
      {
       "family": "Huang",
       "given": "Z."
      },
      {
       "family": "Ilić",
       "given": "S."
      },
      {
       "family": "Jaffe",
       "given": "A. H."
      },
      {
       "family": "Jones",
       "given": "W. C."
      },
      {
       "family": "Keihänen",
       "given": "E."
      },
      {
       "family": "Keskitalo",
       "given": "R."
      },
      {
       "family": "Kisner",
       "given": "T. S."
      },
      {
       "family": "Knox",
       "given": "L."
      },
      {
       "family": "Krachmalnicoff",
       "given": "N."
      },
      {
       "family": "Kunz",
       "given": "M."
      },
      {
       "family": "Kurki-Suonio",
       "given": "H."
      },
      {
       "family": "Lagache",
       "given": "G."
      },
      {
       "family": "Lähteenmäki",
       "given": "A."
      },
      {
       "family": "Lamarre",
       "given": "J.-M."
      },
      {
       "family": "Langer",
       "given": "M."
      },
      {
       "family": "Lasenby",
       "given": "A."
      },
      {
       "family": "Lattanzi",
       "given": "M."
      },
      {
       "family": "Lawrence",
       "given": "C. R."
      },
      {
       "family": "Jeune",
       "given": "M. Le"
      },
      {
       "family": "Levrier",
       "given": "F."
      },
      {
       "family": "Lewis",
       "given": "A."
      },
      {
       "family": "Liguori",
       "given": "M."
      },
      {
       "family": "Lilje",
       "given": "P. B."
      },
      {
       "family": "López-Caniego",
       "given": "M."
      },
      {
       "family": "Ma",
       "given": "Y.-Z."
      },
      {
       "family": "Macías-Pérez",
       "given": "J. F."
      },
      {
       "family": "Maggio",
       "given": "G."
      },
      {
       "family": "Mangilli",
       "given": "A."
      },
      {
       "family": "Maris",
       "given": "M."
      },
      {
       "family": "Martin",
       "given": "P. G."
      },
      {
       "family": "Martínez-González",
       "given": "E."
      },
      {
       "family": "Matarrese",
       "given": "S."
      },
      {
       "family": "Mauri",
       "given": "N."
      },
      {
       "family": "McEwen",
       "given": "J. D."
      },
      {
       "family": "Meinhold",
       "given": "P. R."
      },
      {
       "family": "Melchiorri",
       "given": "A."
      },
      {
       "family": "Mennella",
       "given": "A."
      },
      {
       "family": "Migliaccio",
       "given": "M."
      },
      {
       "family": "Miville-Deschênes",
       "given": "M.-A."
      },
      {
       "family": "Molinari",
       "given": "D."
      },
      {
       "family": "Moneti",
       "given": "A."
      },
      {
       "family": "Montier",
       "given": "L."
      },
      {
       "family": "Morgante",
       "given": "G."
      },
      {
       "family": "Moss",
       "given": "A."
      },
      {
       "family": "Naselsky",
       "given": "P."
      },
      {
       "family": "Natoli",
       "given": "P."
      },
      {
       "family": "Oxborrow",
       "given": "C. A."
      },
      {
       "family": "Pagano",
       "given": "L."
      },
      {
       "family": "Paoletti",
       "given": "D."
      },
      {
       "family": "Partridge",
       "given": "B."
      },
      {
       "family": "Patanchon",
       "given": "G."
      },
      {
       "family": "Patrizii",
       "given": "L."
      },
      {
       "family": "Perdereau",
       "given": "O."
      },
      {
       "family": "Perotto",
       "given": "L."
      },
      {
       "family": "Pettorino",
       "given": "V."
      },
      {
       "family": "Piacentini",
       "given": "F."
      },
      {
       "family": "Plaszczynski",
       "given": "S."
      },
      {
       "family": "Polastri",
       "given": "L."
      },
      {
       "family": "Polenta",
       "given": "G."
      },
      {
       "family": "Puget",
       "given": "J.-L."
      },
      {
       "family": "Rachen",
       "given": "J. P."
      },
      {
       "family": "Racine",
       "given": "B."
      },
      {
       "family": "Reinecke",
       "given": "M."
      },
      {
       "family": "Remazeilles",
       "given": "M."
      },
      {
       "family": "Renzi",
       "given": "A."
      },
      {
       "family": "Rocha",
       "given": "G."
      },
      {
       "family": "Rossetti",
       "given": "M."
      },
      {
       "family": "Roudier",
       "given": "G."
      },
      {
       "family": "Rubiño-Martín",
       "given": "J. A."
      },
      {
       "family": "Ruiz-Granados",
       "given": "B."
      },
      {
       "family": "Salvati",
       "given": "L."
      },
      {
       "family": "Sandri",
       "given": "M."
      },
      {
       "family": "Savelainen",
       "given": "M."
      },
      {
       "family": "Scott",
       "given": "D."
      },
      {
       "family": "Sirri",
       "given": "G."
      },
      {
       "family": "Sunyaev",
       "given": "R."
      },
      {
       "family": "Suur-Uski",
       "given": "A.-S."
      },
      {
       "family": "Tauber",
       "given": "J. A."
      },
      {
       "family": "Tenti",
       "given": "M."
      },
      {
       "family": "Toffolatti",
       "given": "L."
      },
      {
       "family": "Tomasi",
       "given": "M."
      },
      {
       "family": "Tristram",
       "given": "M."
      },
      {
       "family": "Trombetti",
       "given": "T."
      },
      {
       "family": "Valiviita",
       "given": "J."
      },
      {
       "family": "Tent",
       "given": "F. Van"
      },
      {
       "family": "Vielva",
       "given": "P."
      },
      {
       "family": "Villa",
       "given": "F."
      },
      {
       "family": "Vittorio",
       "given": "N."
      },
      {
       "family": "Wandelt",
       "given": "B. D."
      },
      {
       "family": "Wehus",
       "given": "I. K."
      },
      {
       "family": "White",
       "given": "M."
      },
      {
       "family": "Zacchei",
       "given": "A."
      },
      {
       "family": "Zonca",
       "given": "A."
      }
     ],
     "container-title": "Astronomy & Astrophysics",
     "container-title-short": "A&A",
     "id": "6232408/CEI8B32P",
     "issued": {
      "day": 1,
      "month": 12,
      "year": 2016
     },
     "journalAbbreviation": "A&A",
     "language": "en",
     "page": "A108",
     "page-first": "A108",
     "title": "Planck intermediate results - XLVII. Planck constraints on reionization history",
     "type": "article-journal",
     "volume": "596"
    },
    "6232408/DVUAUQGP": {
     "DOI": "10.1086/149628",
     "author": [
      {
       "family": "Peebles",
       "given": "P. J. E."
      }
     ],
     "container-title": "Astrophys.J.",
     "id": "6232408/DVUAUQGP",
     "issued": {
      "year": 1968
     },
     "page": "1",
     "page-first": "1",
     "title": "Recombination of the Primeval Plasma",
     "type": "article-journal",
     "volume": "153"
    },
    "6232408/HNJVBBSZ": {
     "DOI": "10.1103/PhysRevD.83.043513",
     "abstract": "We present a state-of-the-art primordial recombination code, HyRec, including all the physical effects that have been shown to significantly affect recombination. The computation of helium recombination includes simple analytic treatments of hydrogen continuum opacity in the He I 2 1P - 1 1S line, the He I] 2 3P - 1 1S line, and treats feedback between these lines within the on-the-spot approximation. Hydrogen recombination is computed using the effective multilevel atom method, virtually accounting for an infinite number of excited states. We account for two-photon transitions from 2s and higher levels as well as frequency diffusion in Lyman-alpha with a full radiative transfer calculation. We present a new method to evolve the radiation field simultaneously with the level populations and the free electron fraction. These computations are sped up by taking advantage of the particular sparseness pattern of the equations describing the radiative transfer. The computation time for a full recombination history is ~2 seconds. This makes our code well suited for inclusion in Monte Carlo Markov chains for cosmological parameter estimation from upcoming high-precision cosmic microwave background anisotropy measurements.",
     "author": [
      {
       "family": "Ali-Haimoud",
       "given": "Yacine"
      },
      {
       "family": "Hirata",
       "given": "Christopher M."
      }
     ],
     "container-title": "Phys.Rev.",
     "id": "6232408/HNJVBBSZ",
     "issued": {
      "year": 2011
     },
     "page": "043513",
     "page-first": "043513",
     "shortTitle": "HyRec",
     "title": "HyRec: A fast and highly accurate primordial hydrogen and helium recombination code",
     "title-short": "HyRec",
     "type": "article-journal",
     "volume": "D83"
    },
    "6232408/MJ7LY7BF": {
     "abstract": "Recent observations suggest that hydrogen reionization ends late ($z \\simeq 6$) and proceeds quickly. We present here a new model of the meta-galactic UV/X-ray background (UVB) that is consistent with this. It adopts the most recent determinations of the ionizing emissivity due to stars and AGN, as well as of the HI absorber column density distribution. Another major improvement is a new treatment of the intergalactic medium (IGM) opacity for ionizing photons that is able to consistently capture the transition from a neutral to an ionized IGM. Previous synthesis models of the UVB, when used in simulations, yield reionization and thermal histories that are inconsistent with the assumed ionizing emissivities. With our new treatment, this discrepancy is fully resolved. In our fiducial model, galaxies leaking $\\lesssim 18\\%$ of their Lyman continuum emission drive HI reionization, while AGN drive HeII reionization (completing at $z \\simeq 6.2$ and $2.8$ respectively). Due to the limited time available for cooling between HI and HeII reionization, higher IGM temperatures are predicted for late reionization scenarios. In our fiducial model, the predicted temperatures agree well with observational constraints at $z \\lesssim 4$, while being slightly high compared to (somewhat uncertain) data above that. Models with a larger contribution of AGN are instead disfavoured by the temperature data, as well as by measurements of the HI and HeII Lyman-$\\alpha$ forest opacities. We also present \"equivalent-equilibrium\" ionization/heating rates that mimic our fiducial UVB model for use in simulation codes that assume ionization equilibrium.",
     "author": [
      {
       "family": "Puchwein",
       "given": "Ewald"
      },
      {
       "family": "Haardt",
       "given": "Francesco"
      },
      {
       "family": "Haehnelt",
       "given": "Martin G."
      },
      {
       "family": "Madau",
       "given": "Piero"
      }
     ],
     "id": "6232408/MJ7LY7BF",
     "issued": {
      "year": 2018
     },
     "title": "Consistent modelling of the meta-galactic UV background and the thermal/ionization history of the intergalactic medium",
     "type": "article-journal"
    },
    "6232408/QRY4E9Y7": {
     "DOI": "10.1088/0004-637X/746/2/125",
     "abstract": "We present improved synthesis models of the evolving spectrum of the UV/X-ray diffuse background, updating and extending our previous results. Five new main components are added to our radiative transfer code CUBA: (1) the sawtooth modulation of the background intensity from resonant line absorption in the Lyman series of cosmic hydrogen and helium; (2) the X-ray emission from obscured and unobscured quasars; (3) a piecewise parameterization of the distribution in redshift and column density of intergalactic absorbers that fits recent measurements of the mean free path of 1 ryd photons; (4) an accurate treatment of the photoionization structure of absorbers; and (5) the UV emission from star-forming galaxies at all redshifts. We provide tables of the predicted HI and HeII photoionization and photoheating rates for use, e.g., in cosmological hydrodynamics simulations of the Lya forest, and a new metallicity-dependent calibration to the UV luminosity density-star formation rate density relation. A \"minimal cosmic reionization model\" is also presented in which the galaxy UV emissivity traces recent determinations of the cosmic history of star formation, the luminosity-weighted escape fraction of hydrogen-ionizing radiation increases rapidly with lookback time, the clumping factor of the high-redshift intergalactic medium evolves following the results of recent hydrodynamic simulations, and Population III stars and miniquasars make a negligible contribution to the metagalactic flux. The model provides a good fit to the hydrogen-ionization rates inferred from flux decrement and proximity effect measurements, predicts that cosmological HII (HeIII) regions overlap at redshift 6.7 (2.8), and yields an optical depth to Thomson scattering that is in agreement with WMAP results. (Abridged)",
     "author": [
      {
       "family": "Haardt",
       "given": "Francesco"
      },
      {
       "family": "Madau",
       "given": "Piero"
      }
     ],
     "container-title": "Astrophys.J.",
     "id": "6232408/QRY4E9Y7",
     "issued": {
      "year": 2012
     },
     "page": "125",
     "page-first": "125",
     "shortTitle": "Radiative transfer in a clumpy universe",
     "title": "Radiative transfer in a clumpy universe: IV. New synthesis models of the cosmic UV/X-ray background",
     "title-short": "Radiative transfer in a clumpy universe",
     "type": "article-journal",
     "volume": "746"
    },
    "6232408/S55R7ACJ": {
     "DOI": "10.1103/PhysRevD.93.023521",
     "abstract": "Any injection of electromagnetically interacting particles during the cosmic dark ages will lead to increased ionization, heating, production of Lyman-α photons and distortions to the energy spectrum of the cosmic microwave background, with potentially observable consequences. In this paper we describe numerical results for the low-energy electrons and photons produced by the cooling of particles injected at energies from keV to multi-TeV scales, at arbitrary injection redshifts (but focusing on the post-recombination epoch). We use these data, combined with existing calculations modeling the cooling of these low-energy particles, to estimate the resulting contributions to ionization, excitation and heating of the gas, and production of low-energy photons below the threshold for excitation and ionization. We compute corrected deposition-efficiency curves for annihilating dark matter, and demonstrate how to compute equivalent curves for arbitrary energy-injection histories. These calculations provide the necessary inputs for the limits on dark matter annihilation presented in the accompanying paper I, but also have potential applications in the context of dark matter decay or deexcitation, decay of other metastable species, or similar energy injections from new physics. We make our full results publicly available at http://nebel.rc.fas.harvard.edu/epsilon, to facilitate further independent studies. In particular, we provide the full low-energy electron and photon spectra, to allow matching onto more detailed codes that describe the cooling of such particles at low energies.",
     "author": [
      {
       "family": "Slatyer",
       "given": "Tracy R."
      }
     ],
     "container-title": "Phys.Rev.",
     "id": "6232408/S55R7ACJ",
     "issue": "2",
     "issued": {
      "day": 25,
      "month": 1,
      "year": 2016
     },
     "page": "023521",
     "page-first": "023521",
     "title": "Indirect Dark Matter Signatures in the Cosmic Dark Ages II. Ionization, Heating and Photon Production from Arbitrary Energy Injections",
     "type": "article-journal",
     "volume": "D93"
    },
    "6232408/SPGPKD33": {
     "DOI": "10.1103/PhysRevD.88.063502",
     "abstract": "Anisotropies of the cosmic microwave background (CMB) have proven to be a very powerful tool to constrain dark matter annihilation at the epoch of recombination. However, CMB constraints are currently derived using a number of reasonable but yet untested assumptions that could potentially lead to a misestimation of the true bounds (or any reconstructed signal). In this paper we examine the potential impact of these systematic effects. In particular, we separately study the propagation of the secondary particles produced by annihilation in two energy regimes: first following the shower from the initial particle energy to the keV scale, and then tracking the resulting secondary particles from this scale to the absorption of their energy as heat, ionization, or excitation of the medium. We improve both the high- and low-energy parts of the calculation, in particular finding that our more accurate treatment of losses to sub-10.2 eV photons produced by scattering of high-energy electrons weakens the constraints on particular dark matter annihilation models by up to a factor of 2. On the other hand, we find that the uncertainties we examine for the low-energy propagation do not significantly affect the results for current and upcoming CMB data. We include the evaluation of the precise amount of excitation energy, in the form of Lyman-α photons, produced by the propagation of the shower, and examine the effects of varying the helium fraction and helium ionization fraction. In the recent literature, simple approximations for the fraction of energy absorbed in different channels have often been used to derive CMB constraints: we assess the impact of using accurate vs approximate energy fractions. Finally we check that the choice of recombination code (between RECFAST v1.5 and COSMOREC), to calculate the evolution of the free electron fraction in the presence of dark matter annihilation, introduces negligible differences.",
     "author": [
      {
       "family": "Galli",
       "given": "Silvia"
      },
      {
       "family": "Slatyer",
       "given": "Tracy R."
      },
      {
       "family": "Valdes",
       "given": "Marcos"
      },
      {
       "family": "Iocco",
       "given": "Fabio"
      }
     ],
     "container-title": "Phys.Rev.",
     "id": "6232408/SPGPKD33",
     "issued": {
      "year": 2013
     },
     "page": "063502",
     "page-first": "063502",
     "title": "Systematic Uncertainties In Constraining Dark Matter Annihilation From The Cosmic Microwave Background",
     "type": "article-journal",
     "volume": "D88"
    },
    "6232408/VKMX8MFJ": {
     "DOI": "10.1103/PhysRevD.95.023010",
     "abstract": "Precise measurements of the temperature and polarization anisotropies of the cosmic microwave background can be used to constrain the annihilation and decay of dark matter. In this work, we demonstrate via principal component analysis that the imprint of dark matter decay on the cosmic microwave background can be approximately parametrized by a single number for any given dark matter model. We develop a simple prescription for computing this model-dependent detectability factor, and demonstrate how this approach can be used to set model-independent bounds on a large class of decaying dark matter scenarios. We repeat our analysis for decay lifetimes shorter than the age of the Universe, allowing us to set constraints on metastable species other than the dark matter decaying at early times, and decays that only liberate a tiny fraction of the dark matter mass energy. We set precise bounds and validate our principal component analysis using a Markov chain Monte Carlo approach and Planck 2015 data.",
     "author": [
      {
       "family": "Slatyer",
       "given": "Tracy R."
      },
      {
       "family": "Wu",
       "given": "Chih-Liang"
      }
     ],
     "container-title": "Phys.Rev.",
     "id": "6232408/VKMX8MFJ",
     "issue": "2",
     "issued": {
      "day": 30,
      "month": 1,
      "year": 2017
     },
     "page": "023010",
     "page-first": "023010",
     "title": "General Constraints on Dark Matter Decay from the Cosmic Microwave Background",
     "type": "article-journal",
     "volume": "D95"
    },
    "6232408/VV5Y8E88": {
     "author": [
      {
       "family": "Zeldovich",
       "given": "Ya B."
      },
      {
       "family": "Kurt",
       "given": "V. G."
      },
      {
       "family": "Sunyaev",
       "given": "R. A."
      }
     ],
     "container-title": "Sov.Phys.JETP",
     "id": "6232408/VV5Y8E88",
     "issued": {
      "year": 1969
     },
     "page": "146",
     "page-first": "146",
     "title": "Recombination of hydrogen in the hot model of the universe",
     "type": "article-journal",
     "volume": "28"
    },
    "6232408/XNS48NT3": {
     "DOI": "10.1103/PhysRevD.78.023002",
     "URL": "https://link.aps.org/doi/10.1103/PhysRevD.78.023002",
     "abstract": "I calculate a hybrid cross-power spectrum estimator from the WMAP 5-year CMB temperature maps, discuss the goodness of fit, and then constrain cosmological parameters. The spectrum and results are generally consistent with previous results, though the power spectrum error bars are slightly smaller and there are small shifts at high l. The small improvement in error bars is obtained at very low numerical cost but does not significantly improve parameter constraints. I discuss the accuracy of the likelihood model and how constraints on the optical depth translate into constraints on the reionization history allowing for helium reionization. In the appendices I propose a simple reionization parametrization that determines the history in terms of a midpoint reionization redshift, and suggest a new likelihood approximation for chi-squared-like distributions with varying skewness.",
     "accessed": {
      "day": 6,
      "month": 3,
      "year": 2019
     },
     "author": [
      {
       "family": "Lewis",
       "given": "Antony"
      }
     ],
     "container-title": "Physical Review D",
     "container-title-short": "Phys. Rev. D",
     "id": "6232408/XNS48NT3",
     "issue": "2",
     "issued": {
      "day": 2,
      "month": 7,
      "year": 2008
     },
     "journalAbbreviation": "Phys. Rev. D",
     "page": "023002",
     "page-first": "023002",
     "title": "Cosmological parameters from WMAP 5-year temperature maps",
     "type": "article-journal",
     "volume": "78"
    }
   }
  },
  "kernelspec": {
   "display_name": "Python 3",
   "language": "python",
   "name": "python3"
  },
  "language_info": {
   "codemirror_mode": {
    "name": "ipython",
    "version": 3
   },
   "file_extension": ".py",
   "mimetype": "text/x-python",
   "name": "python",
   "nbconvert_exporter": "python",
   "pygments_lexer": "ipython3",
<<<<<<< HEAD
   "version": "3.12.3"
=======
   "version": "3.1.-1"
>>>>>>> 6dcd6993
  },
  "toc": {
   "base_numbering": 1,
   "nav_menu": {},
   "number_sections": true,
   "sideBar": true,
   "skip_h1_title": false,
   "title_cell": "Table of Contents",
   "title_sidebar": "Contents",
   "toc_cell": false,
   "toc_position": {},
   "toc_section_display": true,
   "toc_window_display": false
  }
 },
 "nbformat": 4,
 "nbformat_minor": 2
}<|MERGE_RESOLUTION|>--- conflicted
+++ resolved
@@ -801,6 +801,7 @@
     "%autoreload 2\n",
     "\n",
     "import darkhistory.main as main\n",
+    "import darkhistory.main as main\n",
     "\n",
     "soln_DM_BR = main.evolve(\n",
     "    DM_process='decay', mDM=1e8, lifetime=3e25, primary='elec_delta',\n",
@@ -1926,11 +1927,7 @@
    "name": "python",
    "nbconvert_exporter": "python",
    "pygments_lexer": "ipython3",
-<<<<<<< HEAD
    "version": "3.12.3"
-=======
-   "version": "3.1.-1"
->>>>>>> 6dcd6993
   },
   "toc": {
    "base_numbering": 1,
